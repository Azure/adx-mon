package adx

import (
	"context"
	"errors"
	"fmt"
	"io"
	"strings"
	"testing"
	"time"

	adxmonv1 "github.com/Azure/adx-mon/api/v1"
	v1 "github.com/Azure/adx-mon/api/v1"
	"github.com/Azure/adx-mon/ingestor/storage"
	"github.com/Azure/adx-mon/pkg/kustoutil"
	"github.com/Azure/adx-mon/pkg/testutils"
	"github.com/Azure/adx-mon/pkg/testutils/kustainer"
	"github.com/Azure/azure-kusto-go/kusto"
	kustoerrors "github.com/Azure/azure-kusto-go/kusto/data/errors"
	"github.com/Azure/azure-kusto-go/kusto/kql"
	"github.com/stretchr/testify/require"
	"github.com/testcontainers/testcontainers-go"
	"github.com/testcontainers/testcontainers-go/modules/k3s"
	metav1 "k8s.io/apimachinery/pkg/apis/meta/v1"
	"k8s.io/apimachinery/pkg/types"
	clientgoscheme "k8s.io/client-go/kubernetes/scheme"
	"sigs.k8s.io/controller-runtime/pkg/client"
)

// mockCRDHandler implements storage.CRDHandler interface for testing
type mockCRDHandler struct {
	listResponse   client.ObjectList
	listError      error
	updateStatusFn func(context.Context, client.Object, error) error
	updatedObjects []client.Object
}

func (m *mockCRDHandler) List(ctx context.Context, list client.ObjectList, filters ...storage.ListFilterFunc) error {
	if m.listError != nil {
		return m.listError
	}

	// Copy the response items to the provided list
	if m.listResponse != nil {
		switch list := list.(type) {
		case *v1.SummaryRuleList:
			if srList, ok := m.listResponse.(*v1.SummaryRuleList); ok {
				list.Items = srList.Items
			}
		}
	}

	return nil
}

func (m *mockCRDHandler) UpdateStatus(ctx context.Context, obj client.Object, errStatus error) error {
	if m.updateStatusFn != nil {
		return m.updateStatusFn(ctx, obj, errStatus)
	}

	// Implement the actual UpdateStatus logic to set conditions properly
	statusObj, ok := obj.(adxmonv1.ConditionedObject)
	if !ok {
		return errors.New("object does not implement ConditionedObject")
	}

	var (
		status  = metav1.ConditionTrue
		message = ""
	)
	if errStatus != nil {
		status = metav1.ConditionFalse
		message = errStatus.Error()
	}

	condition := metav1.Condition{
		Status:  status,
		Message: message,
	}

	statusObj.SetCondition(condition)

	// Track updated objects for assertions in tests
	m.updatedObjects = append(m.updatedObjects, obj.DeepCopyObject().(client.Object))
	return nil
}

func (m *mockCRDHandler) UpdateStatusWithKustoErrorParsing(ctx context.Context, obj client.Object, errStatus error) error {
	if m.updateStatusFn != nil {
		return m.updateStatusFn(ctx, obj, errStatus)
	}

	// Implement the actual UpdateStatusWithKustoErrorParsing logic to set conditions properly
	statusObj, ok := obj.(adxmonv1.ConditionedObject)
	if !ok {
		return errors.New("object does not implement ConditionedObject")
	}

	var (
		status  = metav1.ConditionTrue
		message = ""
	)
	if errStatus != nil {
		status = metav1.ConditionFalse
		message = kustoutil.ParseError(errStatus)
	}

	condition := metav1.Condition{
		Status:  status,
		Message: message,
	}

	statusObj.SetCondition(condition)

	// Track updated objects for assertions in tests
	m.updatedObjects = append(m.updatedObjects, obj.DeepCopyObject().(client.Object))
	return nil
}

type TestStatementExecutor struct {
	database    string
	endpoint    string
	stmts       []string
	nextMgmtErr error
	operationID string
}

func (t *TestStatementExecutor) Database() string {
	return t.database
}

func (t *TestStatementExecutor) Endpoint() string {
	return t.endpoint
}

func (t *TestStatementExecutor) Mgmt(ctx context.Context, query kusto.Statement, options ...kusto.MgmtOption) (*kusto.RowIterator, error) {
	t.stmts = append(t.stmts, query.String())
	if t.nextMgmtErr != nil {
		ret := t.nextMgmtErr
		t.nextMgmtErr = nil
		return nil, ret
	}

	// For ClusterLabels tests, we need to return a mock result that simulates an operation ID
	// Since we're mainly testing the query transformation, we can return a mock iterator
	// that provides an operation ID when needed
	if t.operationID != "" {
		// This is a simplified mock - in real usage, the RowIterator would contain
		// the operation ID from Kusto. For our tests, we'll work around this limitation.
		return &kusto.RowIterator{}, nil
	}

	return nil, nil
}

type TestFunctionStore struct {
	funcs         []*v1.Function
	updates       []*v1.Function
	statusUpdates []*v1.Function
	nextUpdateErr error
}

func (t *TestFunctionStore) List(ctx context.Context) ([]*v1.Function, error) {
	ret := make([]*v1.Function, len(t.funcs))
	for i, f := range t.funcs {
		ret[i] = f.DeepCopy()
	}
	return ret, nil
}

func (t *TestFunctionStore) Update(ctx context.Context, fn *v1.Function) error {
	t.updates = append(t.updates, fn.DeepCopy())
	if t.nextUpdateErr != nil {
		ret := t.nextUpdateErr
		t.nextUpdateErr = nil
		return ret
	}
	for i, f := range t.funcs {
		if f.Name == fn.Name && f.Namespace == fn.Namespace {
			t.funcs[i] = fn.DeepCopy()
			break
		}
	}
	return nil
}

func (t *TestFunctionStore) UpdateStatus(ctx context.Context, fn *v1.Function) error {
	t.statusUpdates = append(t.statusUpdates, fn.DeepCopy())
	if t.nextUpdateErr != nil {
		ret := t.nextUpdateErr
		t.nextUpdateErr = nil
		return ret
	}
	for i, f := range t.funcs {
		if f.Name == fn.Name && f.Namespace == fn.Namespace {
			t.funcs[i].Status = *fn.Status.DeepCopy()
			break
		}
	}
	return nil
}

func TestUpdateKQLFunctionStatus(t *testing.T) {
	t.Run("update status without error", func(t *testing.T) {
		fn := &v1.Function{
			Status: v1.FunctionStatus{
				Status: v1.Failed,
			},
		}
		task := &SyncFunctionsTask{
			store: &TestFunctionStore{},
		}
		require.NoError(t, task.updateKQLFunctionStatus(context.Background(), fn, v1.Success, nil))
		require.Equal(t, v1.Success, fn.Status.Status)
		require.Empty(t, fn.Status.Error)
	})

	t.Run("handles error from function store", func(t *testing.T) {
		fn := &v1.Function{
			Status: v1.FunctionStatus{
				Status: v1.Failed,
			},
		}
		task := &SyncFunctionsTask{
			store: &TestFunctionStore{
				nextUpdateErr: io.EOF,
			},
		}
		require.Error(t, task.updateKQLFunctionStatus(context.Background(), fn, v1.Success, nil))
	})

	t.Run("update status with non-kusto-http error", func(t *testing.T) {
		fn := &v1.Function{
			Status: v1.FunctionStatus{
				Status: v1.Failed,
			},
		}
		task := &SyncFunctionsTask{
			store: &TestFunctionStore{},
		}
		require.NoError(t, task.updateKQLFunctionStatus(context.Background(), fn, v1.Failed, io.EOF))
		require.Equal(t, v1.Failed, fn.Status.Status)
		require.Equal(t, io.EOF.Error(), fn.Status.Error)

		// Requires truncation
		msg := strings.Repeat("a", 300)
		require.NoError(t, task.updateKQLFunctionStatus(context.Background(), fn, v1.Failed, errors.New(msg)))
		require.Equal(t, v1.Failed, fn.Status.Status)
		require.Equal(t, strings.Repeat("a", 256), fn.Status.Error)
	})

	t.Run("update status with kusto-http error", func(t *testing.T) {
		fn := &v1.Function{
			Status: v1.FunctionStatus{
				Status: v1.Failed,
			},
		}
		body := `{"error":{"@message": "this function is invalid"}}`
		funcErr := kustoerrors.HTTP(kustoerrors.OpMgmt, "bad request", 400, io.NopCloser(strings.NewReader(body)), "")

		task := &SyncFunctionsTask{
			store: &TestFunctionStore{},
		}
		require.NoError(t, task.updateKQLFunctionStatus(context.Background(), fn, v1.Failed, funcErr))
		require.Equal(t, v1.Failed, fn.Status.Status)
		require.Equal(t, "this function is invalid", fn.Status.Error)

		// Requires truncation
		msg := strings.Repeat("a", 300)
		body = fmt.Sprintf(`{"error":{"@message": "%s"}}`, msg)
		funcErr = kustoerrors.HTTP(kustoerrors.OpMgmt, "bad request", 400, io.NopCloser(strings.NewReader(body)), "")
		require.NoError(t, task.updateKQLFunctionStatus(context.Background(), fn, v1.Failed, funcErr))
		require.Equal(t, v1.Failed, fn.Status.Status)
		require.Equal(t, strings.Repeat("a", 256), fn.Status.Error)
	})
}

func TestFunctions(t *testing.T) {
	testutils.IntegrationTest(t)

	scheme := clientgoscheme.Scheme
	require.NoError(t, clientgoscheme.AddToScheme(scheme))
	require.NoError(t, adxmonv1.AddToScheme(scheme))

	ctx := context.Background()
	k3sContainer, err := k3s.Run(ctx, "rancher/k3s:v1.31.2-k3s1")
	testcontainers.CleanupContainer(t, k3sContainer)
	require.NoError(t, err)

	require.NoError(t, testutils.InstallCrds(ctx, k3sContainer))

	kustoContainer, err := kustainer.Run(ctx, "mcr.microsoft.com/azuredataexplorer/kustainer-linux:latest", kustainer.WithCluster(ctx, k3sContainer))
	testcontainers.CleanupContainer(t, kustoContainer)
	require.NoError(t, err)

	restConfig, ctrlCli, err := testutils.GetKubeConfig(ctx, k3sContainer)
	require.NoError(t, err)
	require.NoError(t, kustoContainer.PortForward(ctx, restConfig))

	cb := kusto.NewConnectionStringBuilder(kustoContainer.ConnectionUrl())
	kustoClient, err := kusto.New(cb)
	require.NoError(t, err)
	defer kustoClient.Close()

	executor := &KustoStatementExecutor{
		database: "NetDefaultDB",
		client:   kustoClient,
	}

	functionStore := storage.NewFunctions(ctrlCli, nil)
	task := NewSyncFunctionsTask(functionStore, executor)

	resourceName := "testtest"
	typeNamespacedName := types.NamespacedName{
		Name:      resourceName,
		Namespace: "default",
	}

	t.Run("Creates functions", func(t *testing.T) {
		fn := &adxmonv1.Function{
			ObjectMeta: metav1.ObjectMeta{
				Name:      typeNamespacedName.Name,
				Namespace: typeNamespacedName.Namespace,
			},
			Spec: adxmonv1.FunctionSpec{
				Body:     ".create-or-alter function testtest() { print 'Hello World' }",
				Database: executor.Database(),
			},
		}
		require.NoError(t, ctrlCli.Create(ctx, fn))

		require.NoError(t, task.Run(ctx))

		require.Eventually(t, func() bool {
			return testutils.FunctionExists(ctx, t, executor.Database(), resourceName, kustoContainer.ConnectionUrl())
		}, 10*time.Minute, time.Second)
	})

	t.Run("Creates functions for all databases", func(t *testing.T) {
		resourceName := "testalldb"
		fn := &adxmonv1.Function{
			ObjectMeta: metav1.ObjectMeta{
				Name:      resourceName,
				Namespace: typeNamespacedName.Namespace,
			},
			Spec: adxmonv1.FunctionSpec{
				Body:     fmt.Sprintf(".create-or-alter function %s() { print 'Hello World' }", resourceName),
				Database: v1.AllDatabases,
			},
		}
		require.NoError(t, ctrlCli.Create(ctx, fn))

		require.NoError(t, task.Run(ctx))

		require.Eventually(t, func() bool {
			return testutils.FunctionExists(ctx, t, executor.Database(), resourceName, kustoContainer.ConnectionUrl())
		}, 10*time.Minute, time.Second)
	})

	t.Run("Updates functions", func(t *testing.T) {
		fn := &adxmonv1.Function{}
		require.NoError(t, ctrlCli.Get(ctx, typeNamespacedName, fn))

		fn.Spec.Body = ".create-or-alter function testtest() { print 'Hello World 2' }"
		require.NoError(t, ctrlCli.Update(ctx, fn))

		require.NoError(t, task.Run(ctx))

		require.Eventually(t, func() bool {
			fn := testutils.GetFunction(ctx, t, executor.Database(), resourceName, kustoContainer.ConnectionUrl())
			return strings.Contains(fn.Body, "Hello World 2")
		}, 10*time.Minute, time.Second)
	})

	t.Run("Deletes functions", func(t *testing.T) {
		fn := &adxmonv1.Function{}
		require.NoError(t, ctrlCli.Get(ctx, typeNamespacedName, fn))
		require.NoError(t, ctrlCli.Delete(ctx, fn))

		require.NoError(t, task.Run(ctx))

		require.Eventually(t, func() bool {
			return !testutils.FunctionExists(ctx, t, executor.Database(), resourceName, kustoContainer.ConnectionUrl())
		}, 10*time.Minute, time.Second)
	})

	t.Run("Creates more than one function", func(t *testing.T) {
		fn := &adxmonv1.Function{
			ObjectMeta: metav1.ObjectMeta{
				Name:      "a-and-b",
				Namespace: typeNamespacedName.Namespace,
			},
			Spec: adxmonv1.FunctionSpec{
				Body:     severalFunctions,
				Database: executor.Database(),
			},
		}
		require.NoError(t, ctrlCli.Create(ctx, fn))
		require.NoError(t, task.Run(ctx))

		require.Eventually(t, func() bool {
			return testutils.FunctionExists(ctx, t, executor.Database(), "a", kustoContainer.ConnectionUrl()) &&
				testutils.FunctionExists(ctx, t, executor.Database(), "b", kustoContainer.ConnectionUrl())
		}, 10*time.Minute, time.Second)
	})

	t.Run("Communicates invalid functions", func(t *testing.T) {
		// To support more than one function in a single CRD, we execute the CRD body
		// as a database script. By default, database scripts that contain error do
		// not telegraph individual errors, only if the entire script fails. We set
		// sufficient options to enable any failures within the script body to bubble
		// back to the caller, so this test ensures that an invalid function body
		// is communicated back to the caller.
		resourceName := "invalid-function"
		typeNamespacedName := types.NamespacedName{
			Name:      resourceName,
			Namespace: "default",
		}
		fn := &adxmonv1.Function{
			ObjectMeta: metav1.ObjectMeta{
				Name:      typeNamespacedName.Name,
				Namespace: typeNamespacedName.Namespace,
			},
			Spec: adxmonv1.FunctionSpec{
				Body:     ".create-or-alter function() { MissingTable | count }",
				Database: executor.Database(),
			},
		}
		require.NoError(t, ctrlCli.Create(ctx, fn))
		require.NoError(t, task.Run(ctx))

		require.Eventually(t, func() bool {
			fnr := &adxmonv1.Function{}
			require.NoError(t, ctrlCli.Get(ctx, typeNamespacedName, fnr))
			return fnr.Status.Status == v1.PermanentFailure
		}, 10*time.Minute, time.Second)
	})
}

func TestManagementCommands(t *testing.T) {
	testutils.IntegrationTest(t)

	scheme := clientgoscheme.Scheme
	require.NoError(t, clientgoscheme.AddToScheme(scheme))
	require.NoError(t, adxmonv1.AddToScheme(scheme))

	ctx := context.Background()
	k3sContainer, err := k3s.Run(ctx, "rancher/k3s:v1.31.2-k3s1")
	testcontainers.CleanupContainer(t, k3sContainer)
	require.NoError(t, err)

	require.NoError(t, testutils.InstallCrds(ctx, k3sContainer))

	kustoContainer, err := kustainer.Run(ctx, "mcr.microsoft.com/azuredataexplorer/kustainer-linux:latest", kustainer.WithCluster(ctx, k3sContainer))
	testcontainers.CleanupContainer(t, kustoContainer)
	require.NoError(t, err)

	restConfig, ctrlCli, err := testutils.GetKubeConfig(ctx, k3sContainer)
	require.NoError(t, err)
	require.NoError(t, kustoContainer.PortForward(ctx, restConfig))

	cb := kusto.NewConnectionStringBuilder(kustoContainer.ConnectionUrl())
	kustoClient, err := kusto.New(cb)
	require.NoError(t, err)
	defer kustoClient.Close()

	executor := &KustoStatementExecutor{
		database: "NetDefaultDB",
		client:   kustoClient,
	}

	store := storage.NewCRDHandler(ctrlCli, nil)
	task := NewManagementCommandsTask(store, executor)

	t.Run("Creates database management commands", func(t *testing.T) {
		resourceName := "testtest"
		typeNamespacedName := types.NamespacedName{
			Name:      resourceName,
			Namespace: "default",
		}

		fn := &adxmonv1.ManagementCommand{
			ObjectMeta: metav1.ObjectMeta{
				Name:      typeNamespacedName.Name,
				Namespace: typeNamespacedName.Namespace,
			},
			Spec: adxmonv1.ManagementCommandSpec{
				Body:     ".clear database cache query_results",
				Database: executor.Database(),
			},
		}
		require.NoError(t, ctrlCli.Create(ctx, fn))
		require.NoError(t, task.Run(ctx))

		require.Eventually(t, func() bool {
			cmd := &adxmonv1.ManagementCommand{}
			require.NoError(t, ctrlCli.Get(ctx, typeNamespacedName, cmd))

			// wait for the command to be marked as owner completed successfully
			for _, condition := range cmd.Status.Conditions {
				if condition.Type == adxmonv1.ManagementCommandConditionOwner {
					return condition.Status == metav1.ConditionTrue
				}
			}

			return false
		}, 10*time.Minute, time.Second)
	})

	t.Run("Creates cluster management commands", func(t *testing.T) {
		resourceName := "testtesttest"
		typeNamespacedName := types.NamespacedName{
			Name:      resourceName,
			Namespace: "default",
		}

		fn := &adxmonv1.ManagementCommand{
			ObjectMeta: metav1.ObjectMeta{
				Name:      typeNamespacedName.Name,
				Namespace: typeNamespacedName.Namespace,
			},
			Spec: adxmonv1.ManagementCommandSpec{
				Body: `.alter cluster policy request_classification '{"IsEnabled":true}' <|
    iff(request_properties.current_application == "Kusto.Explorer" and request_properties.request_type == "Query",
        "Ad-hoc queries",
        "default")`,
			},
		}
		require.NoError(t, ctrlCli.Create(ctx, fn))
		require.NoError(t, task.Run(ctx))

		require.Eventually(t, func() bool {
			cmd := &adxmonv1.ManagementCommand{}
			require.NoError(t, ctrlCli.Get(ctx, typeNamespacedName, cmd))

			// wait for the command to be marked as owner completed successfully
			for _, condition := range cmd.Status.Conditions {
				if condition.Type == adxmonv1.ManagementCommandConditionOwner {
					return condition.Status == metav1.ConditionTrue
				}
			}

			return false
		}, 10*time.Minute, time.Second)
	})
}

type KustoStatementExecutor struct {
	database string
	client   *kusto.Client
}

func (k *KustoStatementExecutor) Database() string {
	return k.database
}

func (k *KustoStatementExecutor) Endpoint() string {
	return k.client.Endpoint()
}

func (k *KustoStatementExecutor) Mgmt(ctx context.Context, query kusto.Statement, options ...kusto.MgmtOption) (*kusto.RowIterator, error) {
	return k.client.Mgmt(ctx, k.database, query, options...)
}

func TestSummaryRuleSubmissionFailure(t *testing.T) {
	// Create a mock statement executor
	mockExecutor := &TestStatementExecutor{
		database: "testdb",
		endpoint: "http://test-endpoint",
	}

	// Create a summary rule
	ruleName := "test-rule"
	rule := &v1.SummaryRule{
		ObjectMeta: metav1.ObjectMeta{
			Name: ruleName,
		},
		Spec: v1.SummaryRuleSpec{
			Database: "testdb",
			Table:    "TestTable",
			Interval: metav1.Duration{Duration: time.Hour},
			Body:     "TestBody",
		},
	}

	// Create a list to be returned by the mock handler
	ruleList := &v1.SummaryRuleList{
		Items: []v1.SummaryRule{*rule},
	}

	// Create a mock handler that will return our rule and track updates
	mockHandler := &mockCRDHandler{
		listResponse:   ruleList,
		updatedObjects: []client.Object{},
	}

	// Create the task with our mocks
	task := &SummaryRuleTask{
		store:    mockHandler,
		kustoCli: mockExecutor,
	}

	// Set the GetOperations function to return an empty list
	task.GetOperations = func(ctx context.Context) ([]AsyncOperationStatus, error) {
		return []AsyncOperationStatus{}, nil
	}

	// Mock the SubmitRule function to return an error
	submissionError := errors.New("invalid KQL query")
	task.SubmitRule = func(ctx context.Context, rule v1.SummaryRule, startTime, endTime string) (string, error) {
		return "", submissionError
	}

	// Run the task
	err := task.Run(context.Background())
	require.NoError(t, err)

	// Check that the rule was updated with error status only once
	require.Len(t, mockHandler.updatedObjects, 1, "Rule should have been updated exactly once with error status")

	// Check that the rule contains the error
	updatedRule, ok := mockHandler.updatedObjects[0].(*v1.SummaryRule)
	require.True(t, ok, "Updated object should be a SummaryRule")
	require.Equal(t, ruleName, updatedRule.Name, "Rule name should match")

	// Verify the condition shows failure
	condition := updatedRule.GetCondition()
	require.NotNil(t, condition, "Rule should have a condition")
	require.Equal(t, metav1.ConditionFalse, condition.Status, "Condition status should be False")
	require.Equal(t, "Failed", condition.Reason, "Condition reason should be Failed")
	require.Contains(t, condition.Message, "invalid KQL query", "Condition message should contain the error")

	// Should have no async operations since submission failed
	asyncOps := updatedRule.GetAsyncOperations()
	require.Len(t, asyncOps, 1, "Should have an async operation when submission fails")
}

func TestSummaryRuleSubmissionSuccess(t *testing.T) {
	// Create a mock statement executor
	mockExecutor := &TestStatementExecutor{
		database: "testdb",
		endpoint: "http://test-endpoint",
	}

	// Create a summary rule
	ruleName := "test-rule"
	rule := &v1.SummaryRule{
		ObjectMeta: metav1.ObjectMeta{
			Name: ruleName,
		},
		Spec: v1.SummaryRuleSpec{
			Database: "testdb",
			Table:    "TestTable",
			Interval: metav1.Duration{Duration: time.Hour},
			Body:     "TestBody",
		},
	}

	// Create a list to be returned by the mock handler
	ruleList := &v1.SummaryRuleList{
		Items: []v1.SummaryRule{*rule},
	}

	// Create a mock handler that will return our rule and track updates
	mockHandler := &mockCRDHandler{
		listResponse:   ruleList,
		updatedObjects: []client.Object{},
	}

	// Create the task with our mocks
	task := &SummaryRuleTask{
		store:    mockHandler,
		kustoCli: mockExecutor,
	}

	// Set the GetOperations function to return an empty list
	task.GetOperations = func(ctx context.Context) ([]AsyncOperationStatus, error) {
		return []AsyncOperationStatus{}, nil
	}

	// Mock the SubmitRule function to succeed
	task.SubmitRule = func(ctx context.Context, rule v1.SummaryRule, startTime, endTime string) (string, error) {
		return "operation-id-123", nil
	}

	// Run the task
	err := task.Run(context.Background())
	require.NoError(t, err)

	// Check that the rule was updated once with success status
	require.Len(t, mockHandler.updatedObjects, 1, "Rule should have been updated exactly once")

	// Check that the rule shows success
	updatedRule, ok := mockHandler.updatedObjects[0].(*v1.SummaryRule)
	require.True(t, ok, "Updated object should be a SummaryRule")
	require.Equal(t, ruleName, updatedRule.Name, "Rule name should match")

	// Verify the condition shows success
	condition := updatedRule.GetCondition()
	require.NotNil(t, condition, "Rule should have a condition")
	require.Equal(t, metav1.ConditionTrue, condition.Status, "Condition status should be True")
	require.Empty(t, condition.Message, "Condition message should be empty for success")

	// Should have one async operation since submission succeeded
	asyncOps := updatedRule.GetAsyncOperations()
	require.Len(t, asyncOps, 1, "Should have one async operation when submission succeeds")
	require.Equal(t, "operation-id-123", asyncOps[0].OperationId, "Should have the correct operation ID")
}

func TestAsyncOperationRemoval(t *testing.T) {
	// Create a mock statement executor that returns empty operations list
	mockExecutor := &TestStatementExecutor{
		database: "testdb",
		endpoint: "http://test-endpoint",
	}

	// Create a summary rule with an async operation
	ruleName := "test-rule"
	operationId := "op-1"
	rule := &v1.SummaryRule{
		ObjectMeta: metav1.ObjectMeta{
			Name: ruleName,
		},
		Spec: v1.SummaryRuleSpec{
			Database: "testdb",
			Table:    "TestTable",
			Interval: metav1.Duration{Duration: time.Hour},
			Body:     "TestBody",
		},
	}

	// Add an async operation to the rule
	rule.SetAsyncOperation(v1.AsyncOperation{
		OperationId: operationId,
		StartTime:   "2025-05-22T19:20:00Z",
		EndTime:     "2025-05-22T19:30:00Z",
	})

	// Create a list to be returned by the mock handler
	ruleList := &v1.SummaryRuleList{
		Items: []v1.SummaryRule{*rule},
	}

	// Create a mock handler that will return our rule and track updates
	mockHandler := &mockCRDHandler{
		listResponse:   ruleList,
		updatedObjects: []client.Object{},
	}

	// Create the task with our mocks
	task := &SummaryRuleTask{
		store:    mockHandler,
		kustoCli: mockExecutor,
	}

	// Set the GetOperations function to return an empty list
	task.GetOperations = func(ctx context.Context) ([]AsyncOperationStatus, error) {
		return []AsyncOperationStatus{}, nil
	}

	// Mock the SubmitRule function to avoid actual Kusto operations
	task.SubmitRule = func(ctx context.Context, rule v1.SummaryRule, startTime, endTime string) (string, error) {
		return "new-operation-id", nil
	}

	// Run the task
	err := task.Run(context.Background())
	require.NoError(t, err)

	// Check that the rule was updated
	require.Len(t, mockHandler.updatedObjects, 1, "Rule should have been updated once")

	// Check that the old async operation was removed but a new one was created
	updatedRule, ok := mockHandler.updatedObjects[0].(*v1.SummaryRule)
	require.True(t, ok, "Updated object should be a SummaryRule")
	require.Equal(t, ruleName, updatedRule.Name, "Rule name should match")

	// Should have exactly 1 operation (the new one), not 0
	asyncOps := updatedRule.GetAsyncOperations()
	require.Len(t, asyncOps, 1, "Should have one async operation (the new one)")
	require.Equal(t, "new-operation-id", asyncOps[0].OperationId, "Should be the new operation")
	require.NotEqual(t, operationId, asyncOps[0].OperationId, "Old operation should be gone")
}

func TestSummaryRuleGetOperationsFailure(t *testing.T) {
	// Create a mock statement executor
	mockExecutor := &TestStatementExecutor{
		database: "testdb",
		endpoint: "http://test-endpoint",
	}

	// Create a summary rule
	ruleName := "test-rule"
	rule := &v1.SummaryRule{
		ObjectMeta: metav1.ObjectMeta{
			Name: ruleName,
		},
		Spec: v1.SummaryRuleSpec{
			Database: "testdb",
			Table:    "TestTable",
			Interval: metav1.Duration{Duration: time.Hour},
			Body:     "TestBody",
		},
	}

	// Create a list to be returned by the mock handler
	ruleList := &v1.SummaryRuleList{
		Items: []v1.SummaryRule{*rule},
	}

	// Create a mock handler that will return our rule and track updates
	mockHandler := &mockCRDHandler{
		listResponse:   ruleList,
		updatedObjects: []client.Object{},
	}

	// Create the task with our mocks
	task := &SummaryRuleTask{
		store:    mockHandler,
		kustoCli: mockExecutor,
	}

	// Set the GetOperations function to return an error (simulating Kusto unavailable)
	getOperationsError := errors.New("failed to connect to Kusto cluster")
	task.GetOperations = func(ctx context.Context) ([]AsyncOperationStatus, error) {
		return nil, getOperationsError
	}

	// Mock the SubmitRule function to succeed
	task.SubmitRule = func(ctx context.Context, rule v1.SummaryRule, startTime, endTime string) (string, error) {
		return "operation-id-123", nil
	}

	// Run the task - this should now succeed even when GetOperations fails
	err := task.Run(context.Background())

	// After our fix, it should succeed and store the async operation
	require.NoError(t, err, "Should succeed even when GetOperations fails")

	// Check that the rule was updated with success status
	require.Len(t, mockHandler.updatedObjects, 1, "Rule should have been updated exactly once")

	// Check that the rule shows success and has the async operation stored
	updatedRule, ok := mockHandler.updatedObjects[0].(*v1.SummaryRule)
	require.True(t, ok, "Updated object should be a SummaryRule")
	require.Equal(t, ruleName, updatedRule.Name, "Rule name should match")

	// Verify the condition shows success
	condition := updatedRule.GetCondition()
	require.NotNil(t, condition, "Rule should have a condition")
	require.Equal(t, metav1.ConditionTrue, condition.Status, "Condition status should be True")
	require.Empty(t, condition.Message, "Condition message should be empty for success")

	// Should have one async operation since submission succeeded
	asyncOps := updatedRule.GetAsyncOperations()
	require.Len(t, asyncOps, 1, "Should have one async operation when submission succeeds")
	require.Equal(t, "operation-id-123", asyncOps[0].OperationId, "Should have the correct operation ID")
}

func TestSummaryRuleGetOperationsSucceedsAfterFailure(t *testing.T) {
	// This test ensures that the system can recover when GetOperations initially fails
	// but then succeeds in a subsequent run, properly handling existing operations

	// Create a mock statement executor
	mockExecutor := &TestStatementExecutor{
		database: "testdb",
		endpoint: "http://test-endpoint",
	}

	// Create a summary rule
	ruleName := "test-rule"
	rule := &v1.SummaryRule{
		ObjectMeta: metav1.ObjectMeta{
			Name: ruleName,
		},
		Spec: v1.SummaryRuleSpec{
			Database: "testdb",
			Table:    "TestTable",
			Interval: metav1.Duration{Duration: time.Hour},
			Body:     "TestBody",
		},
	}

	// Create a list to be returned by the mock handler
	ruleList := &v1.SummaryRuleList{
		Items: []v1.SummaryRule{*rule},
	}

	// Create a mock handler that will return our rule and track updates
	mockHandler := &mockCRDHandler{
		listResponse:   ruleList,
		updatedObjects: []client.Object{},
	}

	// Create the task with our mocks
	task := &SummaryRuleTask{
		store:    mockHandler,
		kustoCli: mockExecutor,
	}

	// Track GetOperations call count to simulate initial failure then success
	getOperationsCallCount := 0
	task.GetOperations = func(ctx context.Context) ([]AsyncOperationStatus, error) {
		getOperationsCallCount++
		if getOperationsCallCount == 1 {
			// First call fails (simulating Kusto unavailable)
			return nil, errors.New("kusto connection failed")
		}
		// Second call succeeds but returns empty list (no operations)
		return []AsyncOperationStatus{}, nil
	}

	// Mock the SubmitRule function
	submitRuleCallCount := 0
	task.SubmitRule = func(ctx context.Context, rule v1.SummaryRule, startTime, endTime string) (string, error) {
		submitRuleCallCount++
		return fmt.Sprintf("operation-id-%d", submitRuleCallCount), nil
	}

	// First run - GetOperations fails but rule processing should continue with our fix
	err := task.Run(context.Background())
	require.NoError(t, err, "Should succeed even when GetOperations fails")
	require.Equal(t, 1, getOperationsCallCount, "GetOperations should have been called once")
	require.Equal(t, 1, submitRuleCallCount, "SubmitRule should have been called once")

	// Verify rule was updated with the new operation
	require.Len(t, mockHandler.updatedObjects, 1, "Rule should have been updated once")
	updatedRule1, ok := mockHandler.updatedObjects[0].(*v1.SummaryRule)
	require.True(t, ok, "Updated object should be a SummaryRule")
	asyncOps1 := updatedRule1.GetAsyncOperations()
	require.Len(t, asyncOps1, 1, "Should have one async operation from first run")
	require.Equal(t, "operation-id-1", asyncOps1[0].OperationId, "Should have the operation from first run")

	// Reset mock handler for second run
	mockHandler.updatedObjects = []client.Object{}

	// Second run - GetOperations succeeds
	err = task.Run(context.Background())
	require.NoError(t, err, "Should succeed when GetOperations succeeds")
	require.Equal(t, 2, getOperationsCallCount, "GetOperations should have been called twice")

	// The key test: this should work fine even after the initial GetOperations failure
	// The exact behavior (whether new operations are created) depends on timing logic,
	// but the main point is that the system doesn't crash and continues to function
}

func TestSummaryRuleGetOperationsFailureWithExistingOperations(t *testing.T) {
	// This test ensures that when GetOperations fails but we have existing async operations
	// stored in the CRD, they are still handled correctly (removed if old enough)

	// Create a mock statement executor
	mockExecutor := &TestStatementExecutor{
		database: "testdb",
		endpoint: "http://test-endpoint",
	}

	// Create a summary rule with an old async operation that should be removed
	ruleName := "test-rule"
	oldOperationId := "old-op-123"
	rule := &v1.SummaryRule{
		ObjectMeta: metav1.ObjectMeta{
			Name: ruleName,
		},
		Spec: v1.SummaryRuleSpec{
			Database: "testdb",
			Table:    "TestTable",
			Interval: metav1.Duration{Duration: time.Hour},
			Body:     "TestBody",
		},
	}

	// Add an old async operation (older than 25 hours, should be removed)
	oldStartTime := time.Now().Add(-26 * time.Hour).Format(time.RFC3339Nano)
	rule.SetAsyncOperation(v1.AsyncOperation{
		OperationId: oldOperationId,
		StartTime:   oldStartTime,
		EndTime:     time.Now().Add(-25 * time.Hour).Format(time.RFC3339Nano),
	})

	// Create a list to be returned by the mock handler
	ruleList := &v1.SummaryRuleList{
		Items: []v1.SummaryRule{*rule},
	}

	// Create a mock handler that will return our rule and track updates
	mockHandler := &mockCRDHandler{
		listResponse:   ruleList,
		updatedObjects: []client.Object{},
	}

	// Create the task with our mocks
	task := &SummaryRuleTask{
		store:    mockHandler,
		kustoCli: mockExecutor,
	}

	// Set the GetOperations function to return an error (Kusto unavailable)
	getOperationsError := errors.New("failed to connect to Kusto cluster")
	task.GetOperations = func(ctx context.Context) ([]AsyncOperationStatus, error) {
		return nil, getOperationsError
	}

	// Mock the SubmitRule function to succeed
	task.SubmitRule = func(ctx context.Context, rule v1.SummaryRule, startTime, endTime string) (string, error) {
		return "new-operation-id-456", nil
	}

	// Run the task - should succeed despite GetOperations failure
	err := task.Run(context.Background())
	require.NoError(t, err, "Should succeed even when GetOperations fails")

	// Check that the rule was updated
	require.Len(t, mockHandler.updatedObjects, 1, "Rule should have been updated once")

	// Check that the old async operation was removed and a new one was created
	updatedRule, ok := mockHandler.updatedObjects[0].(*v1.SummaryRule)
	require.True(t, ok, "Updated object should be a SummaryRule")
	require.Equal(t, ruleName, updatedRule.Name, "Rule name should match")

	// The old operation should be removed due to age, and a new one should be created
	asyncOps := updatedRule.GetAsyncOperations()
	require.Len(t, asyncOps, 1, "Should have one async operation (the new one)")
	require.Equal(t, "new-operation-id-456", asyncOps[0].OperationId, "Should be the new operation")
	require.NotEqual(t, oldOperationId, asyncOps[0].OperationId, "Old operation should be gone due to age")
}

func TestSummaryRuleGetOperationsFailureWithRecentOperations(t *testing.T) {
	// This test ensures that when GetOperations fails but we have recent async operations
	// stored in the CRD, they are kept (not removed due to age)

	// Create a mock statement executor
	mockExecutor := &TestStatementExecutor{
		database: "testdb",
		endpoint: "http://test-endpoint",
	}

	// Create a summary rule with a recent async operation that should be kept
	ruleName := "test-rule"
	recentOperationId := "recent-op-123"
	rule := &v1.SummaryRule{
		ObjectMeta: metav1.ObjectMeta{
			Name: ruleName,
		},
		Spec: v1.SummaryRuleSpec{
			Database: "testdb",
			Table:    "TestTable",
			Interval: metav1.Duration{Duration: time.Hour},
			Body:     "TestBody",
		},
	}

	// Add a recent async operation (less than 25 hours old, should be kept)
	recentStartTime := time.Now().Add(-2 * time.Hour).Format(time.RFC3339Nano)
	rule.SetAsyncOperation(v1.AsyncOperation{
		OperationId: recentOperationId,
		StartTime:   recentStartTime,
		EndTime:     time.Now().Add(-1 * time.Hour).Format(time.RFC3339Nano),
	})

	// Create a list to be returned by the mock handler
	ruleList := &v1.SummaryRuleList{
		Items: []v1.SummaryRule{*rule},
	}

	// Create a mock handler that will return our rule and track updates
	mockHandler := &mockCRDHandler{
		listResponse:   ruleList,
		updatedObjects: []client.Object{},
	}

	// Create the task with our mocks
	task := &SummaryRuleTask{
		store:    mockHandler,
		kustoCli: mockExecutor,
	}

	// Set the GetOperations function to return an error (Kusto unavailable)
	getOperationsError := errors.New("failed to connect to Kusto cluster")
	task.GetOperations = func(ctx context.Context) ([]AsyncOperationStatus, error) {
		return nil, getOperationsError
	}

	// Mock the SubmitRule function to succeed
	task.SubmitRule = func(ctx context.Context, rule v1.SummaryRule, startTime, endTime string) (string, error) {
		return "new-operation-id-789", nil
	}

	// Run the task - should succeed despite GetOperations failure
	err := task.Run(context.Background())
	require.NoError(t, err, "Should succeed even when GetOperations fails")

	// Check that the rule was updated
	require.Len(t, mockHandler.updatedObjects, 1, "Rule should have been updated once")

	// Check the operations: recent one should be kept and a new one should be created
	updatedRule, ok := mockHandler.updatedObjects[0].(*v1.SummaryRule)
	require.True(t, ok, "Updated object should be a SummaryRule")
	require.Equal(t, ruleName, updatedRule.Name, "Rule name should match")

	// Should have both operations: the recent one (kept) and the new one
	asyncOps := updatedRule.GetAsyncOperations()
	require.Len(t, asyncOps, 2, "Should have two async operations (recent + new)")

	// Check that both operations are present
	operationIds := []string{asyncOps[0].OperationId, asyncOps[1].OperationId}
	require.Contains(t, operationIds, recentOperationId, "Should keep the recent operation")
	require.Contains(t, operationIds, "new-operation-id-789", "Should have the new operation")
}

func TestSummaryRuleKustoErrorParsing(t *testing.T) {
	t.Run("update status with non-kusto error", func(t *testing.T) {
		mockHandler := &mockCRDHandler{
			updatedObjects: make([]client.Object, 0),
		}

		rule := &v1.SummaryRule{
			ObjectMeta: metav1.ObjectMeta{
				Name:      "test-rule",
				Namespace: "default",
			},
			Spec: v1.SummaryRuleSpec{
				Database: "testdb",
				Table:    "testtable",
				Name:     "test-rule",
				Body:     "test query",
				Interval: metav1.Duration{Duration: time.Minute},
			},
		}

		task := &SummaryRuleTask{store: mockHandler}
		require.NoError(t, task.updateSummaryRuleStatus(context.Background(), rule, io.EOF))

		// Check that the condition was set with the raw error message
		condition := rule.GetCondition()
		require.NotNil(t, condition, "Condition should be set")
		require.Equal(t, metav1.ConditionFalse, condition.Status, "Status should be False for error")
		require.Equal(t, io.EOF.Error(), condition.Message, "Message should be the raw error")

		// Test truncation for long error messages
		longError := errors.New(strings.Repeat("a", 300))
		require.NoError(t, task.updateSummaryRuleStatus(context.Background(), rule, longError))

		condition = rule.GetCondition()
		require.NotNil(t, condition, "Condition should be set")
		require.Equal(t, metav1.ConditionFalse, condition.Status, "Status should be False for error")
		require.Equal(t, strings.Repeat("a", 256), condition.Message, "Message should be truncated to 256 chars")
	})

	t.Run("update status with kusto-http error", func(t *testing.T) {
		mockHandler := &mockCRDHandler{
			updatedObjects: make([]client.Object, 0),
		}

		rule := &v1.SummaryRule{
			ObjectMeta: metav1.ObjectMeta{
				Name:      "test-rule",
				Namespace: "default",
			},
			Spec: v1.SummaryRuleSpec{
				Database: "testdb",
				Table:    "testtable",
				Name:     "test-rule",
				Body:     "test query",
				Interval: metav1.Duration{Duration: time.Minute},
			},
		}

		// Create a Kusto HTTP error with structured message
		body := `{"error":{"@message": "query contains invalid syntax"}}`
		kustoErr := kustoerrors.HTTP(kustoerrors.OpMgmt, "bad request", 400, io.NopCloser(strings.NewReader(body)), "")

		task := &SummaryRuleTask{store: mockHandler}
		require.NoError(t, task.updateSummaryRuleStatus(context.Background(), rule, kustoErr))

		// Check that the condition was set with the parsed Kusto error message
		condition := rule.GetCondition()
		require.NotNil(t, condition, "Condition should be set")
		require.Equal(t, metav1.ConditionFalse, condition.Status, "Status should be False for error")
		require.Equal(t, "query contains invalid syntax", condition.Message, "Message should be parsed from Kusto error")

		// Test truncation for long Kusto error messages
		longMsg := strings.Repeat("b", 300)
		body = fmt.Sprintf(`{"error":{"@message": "%s"}}`, longMsg)
		kustoErr = kustoerrors.HTTP(kustoerrors.OpMgmt, "bad request", 400, io.NopCloser(strings.NewReader(body)), "")
		require.NoError(t, task.updateSummaryRuleStatus(context.Background(), rule, kustoErr))

		condition = rule.GetCondition()
		require.NotNil(t, condition, "Condition should be set")
		require.Equal(t, metav1.ConditionFalse, condition.Status, "Status should be False for error")
		require.Equal(t, longMsg[:256], condition.Message, "Message should be truncated to 256 chars")
	})

	t.Run("update status without error", func(t *testing.T) {
		mockHandler := &mockCRDHandler{
			updatedObjects: make([]client.Object, 0),
		}

		rule := &v1.SummaryRule{
			ObjectMeta: metav1.ObjectMeta{
				Name:      "test-rule",
				Namespace: "default",
			},
			Spec: v1.SummaryRuleSpec{
				Database: "testdb",
				Table:    "testtable",
				Name:     "test-rule",
				Body:     "test query",
				Interval: metav1.Duration{Duration: time.Minute},
			},
		}

		task := &SummaryRuleTask{store: mockHandler}
		require.NoError(t, task.updateSummaryRuleStatus(context.Background(), rule, nil))

		// Check that the condition was set with success status
		condition := rule.GetCondition()
		require.NotNil(t, condition, "Condition should be set")
		require.Equal(t, metav1.ConditionTrue, condition.Status, "Status should be True for success")
		require.Empty(t, condition.Message, "Message should be empty for success")
	})
}

func TestSummaryRules(t *testing.T) {
	testutils.IntegrationTest(t)

	scheme := clientgoscheme.Scheme
	require.NoError(t, clientgoscheme.AddToScheme(scheme))
	require.NoError(t, adxmonv1.AddToScheme(scheme))

	ctx := context.Background()
	k3sContainer, err := k3s.Run(ctx, "rancher/k3s:v1.31.2-k3s1")
	testcontainers.CleanupContainer(t, k3sContainer)
	require.NoError(t, err)

	require.NoError(t, testutils.InstallCrds(ctx, k3sContainer))

	kustoContainer, err := kustainer.Run(ctx, "mcr.microsoft.com/azuredataexplorer/kustainer-linux:latest", kustainer.WithCluster(ctx, k3sContainer))
	testcontainers.CleanupContainer(t, kustoContainer)
	require.NoError(t, err)

	restConfig, ctrlCli, err := testutils.GetKubeConfig(ctx, k3sContainer)
	require.NoError(t, err)
	require.NoError(t, kustoContainer.PortForward(ctx, restConfig))

	cb := kusto.NewConnectionStringBuilder(kustoContainer.ConnectionUrl())
	kustoClient, err := kusto.New(cb)
	require.NoError(t, err)
	defer kustoClient.Close()

	databaseName := "NetDefaultDB"

	// Create a source table
	stmt := kql.New(".create table Source (Timestamp:datetime, col1: string, Value: int)")
	_, err = kustoClient.Mgmt(ctx, databaseName, stmt)
	require.NoError(t, err)

	// Ingest some rows
	for i := 0; i < 100; i++ {
		stmt = kql.New(".ingest inline into table Source <| ").AddUnsafe(fmt.Sprintf("%s,a,%d", time.Now().Add(-time.Duration(i)*time.Minute).Format(time.RFC3339), i))
		_, err = kustoClient.Mgmt(ctx, databaseName, stmt)
		require.NoError(t, err)
	}

	executor := &KustoStatementExecutor{
		database: databaseName,
		client:   kustoClient,
	}

	store := storage.NewCRDHandler(ctrlCli, nil)
	task := NewSummaryRuleTask(store, executor, nil)

	resourceName := "testtest"
	typeNamespacedName := types.NamespacedName{
		Name:      resourceName,
		Namespace: "default",
	}

	// Create a SummaryRule
	rule := &adxmonv1.SummaryRule{
		ObjectMeta: metav1.ObjectMeta{
			Name:      typeNamespacedName.Name,
			Namespace: typeNamespacedName.Namespace,
		},
		Spec: adxmonv1.SummaryRuleSpec{
			Database: databaseName,
			Table:    "Destination",
			Interval: metav1.Duration{Duration: time.Hour},
			Body:     "Source | where Timestamp between( _startTime .. _endTime) | summarize Avg = avg(Value) by bin(Timestamp, 5m)",
		},
	}
	require.NoError(t, ctrlCli.Create(ctx, rule))

	// Execute the rule
	require.NoError(t, task.Run(ctx))

	// Verify the rule's condition
	rule = &adxmonv1.SummaryRule{}
	require.NoError(t, ctrlCli.Get(ctx, typeNamespacedName, rule))
	cnd := rule.GetCondition()
	require.NotNil(t, cnd)
	require.Equal(t, metav1.ConditionTrue, cnd.Status)
	require.NotZero(t, cnd.LastTransitionTime)

	// Wait for the result table
	require.Eventually(t, func() bool {
		return testutils.TableExists(ctx, t, executor.Database(), "Destination", kustoContainer.ConnectionUrl())
	}, 10*time.Minute, time.Second)

	// Executing the rule again should have no effect because
	// the interval hasn't yet elapsed
	require.NoError(t, task.Run(ctx))
	rule = &adxmonv1.SummaryRule{}
	require.NoError(t, ctrlCli.Get(ctx, typeNamespacedName, rule))
	nextCnd := rule.GetCondition()
	require.NotNil(t, nextCnd)
	require.Equal(t, cnd.LastTransitionTime, nextCnd.LastTransitionTime)

	// Verify async operation handling
	asyncOps := rule.GetAsyncOperations()
	require.Equal(t, 1, len(asyncOps))

	// Wait for the rule to execute in Kusto
	require.Eventually(t, func() bool {
		ops, err := task.GetOperations(ctx)
		if err != nil {
			return false
		}
		for _, op := range ops {
			if op.OperationId == asyncOps[0].OperationId {
				return IsKustoAsyncOperationStateCompleted(op.State)
			}
		}
		return false
	}, 10*time.Minute, time.Second)

	// Executing the rule should remove the succeeded async operation
	require.NoError(t, task.Run(ctx))
	require.NoError(t, ctrlCli.Get(ctx, typeNamespacedName, rule))
	nextCnd = rule.GetCondition()
	require.NotNil(t, nextCnd)
	asyncOps = rule.GetAsyncOperations()
	require.Equal(t, 0, len(asyncOps))
}

var severalFunctions = `// function a
.create-or-alter function a() {
  print "a"
}
//
.create-or-alter function b() {
  print "b"
}`

func TestApplySubstitutions(t *testing.T) {
	tests := []struct {
		Name          string
		RuleBody      string
		ClusterLabels map[string]string
		Want          string
	}{
		{
			Name: "timestamps",
			RuleBody: `T
| where Timestamp between( _startTime .. _endTime )`,
			Want: `let _startTime=datetime(2024-01-01T00:00:00Z);
let _endTime=datetime(2024-01-01T01:00:00Z);
T
| where Timestamp between( _startTime .. _endTime )`,
		},
		{
			Name: "region",
			RuleBody: `T
| where Timestamp between( _startTime .. _endTime )
| where Region == _region`,
			ClusterLabels: map[string]string{
				"_region": "eastus",
			},
			Want: `let _startTime=datetime(2024-01-01T00:00:00Z);
let _endTime=datetime(2024-01-01T01:00:00Z);
let _region="eastus";
T
| where Timestamp between( _startTime .. _endTime )
| where Region == _region`,
		},
		{
			Name: "region and environment",
			RuleBody: `T
| where Timestamp between( _startTime .. _endTime )
| where Region == _region
| where Environment != _environment`,
			ClusterLabels: map[string]string{
				"_region":      "eastus",
				"_environment": "production",
			},
			Want: `let _startTime=datetime(2024-01-01T00:00:00Z);
let _endTime=datetime(2024-01-01T01:00:00Z);
let _environment="production";
let _region="eastus";
T
| where Timestamp between( _startTime .. _endTime )
| where Region == _region
| where Environment != _environment`,
		},
	}
	startTime := "2024-01-01T00:00:00Z"
	endTime := "2024-01-01T01:00:00Z"
	for _, tt := range tests {
		t.Run(tt.Name, func(t *testing.T) {
			have := applySubstitutions(tt.RuleBody, startTime, endTime, tt.ClusterLabels)
			require.Equal(t, tt.Want, have)
		})
	}
}

<<<<<<< HEAD
func TestSummaryRuleCriteriaMatching(t *testing.T) {
	tests := []struct {
		name          string
		criteria      map[string][]string
		clusterLabels map[string]string
		shouldMatch   bool
		description   string
	}{
		{
			name:        "no criteria - should always match",
			criteria:    nil,
			shouldMatch: true,
			description: "Rules with no criteria should always execute",
		},
		{
			name:        "empty criteria - should always match",
			criteria:    map[string][]string{},
			shouldMatch: true,
			description: "Rules with empty criteria should always execute",
		},
		{
			name: "exact match - single value",
			criteria: map[string][]string{
				"region": {"eastus"},
			},
			clusterLabels: map[string]string{
				"region": "eastus",
			},
			shouldMatch: true,
			description: "Rule should match when cluster has the exact required label value",
		},
		{
			name: "case insensitive match - single value",
			criteria: map[string][]string{
				"region": {"EastUS"},
			},
			clusterLabels: map[string]string{
				"REGION": "eastus",
			},
			shouldMatch: true,
			description: "Rule should match case-insensitively",
		},
		{
			name: "no match - different value",
			criteria: map[string][]string{
				"region": {"eastus"},
			},
			clusterLabels: map[string]string{
				"region": "westus",
			},
			shouldMatch: false,
			description: "Rule should not match when cluster has different label value",
		},
		{
			name: "no match - missing label",
			criteria: map[string][]string{
				"region": {"eastus"},
			},
			clusterLabels: map[string]string{
				"environment": "production",
			},
			shouldMatch: false,
			description: "Rule should not match when cluster is missing required label",
		},
		{
			name: "match - multiple values (OR logic)",
			criteria: map[string][]string{
				"region": {"eastus", "westus"},
			},
			clusterLabels: map[string]string{
				"region": "westus",
			},
			shouldMatch: true,
			description: "Rule should match when cluster has any of the specified values (OR logic)",
		},
		{
			name: "match - multiple criteria (any match)",
			criteria: map[string][]string{
				"region":      {"eastus"},
				"environment": {"staging"},
			},
			clusterLabels: map[string]string{
				"region":      "westus",  // doesn't match
				"environment": "staging", // matches
			},
			shouldMatch: true,
			description: "Rule should match when any criteria matches (OR logic between criteria)",
		},
		{
			name: "no match - multiple criteria (no match)",
			criteria: map[string][]string{
				"region":      {"eastus"},
				"environment": {"staging"},
			},
			clusterLabels: map[string]string{
				"region":      "westus",     // doesn't match
				"environment": "production", // doesn't match
			},
			shouldMatch: false,
			description: "Rule should not match when no criteria matches",
		},
		{
			name: "match - multiple environments (OR logic)",
			criteria: map[string][]string{
				"environment": {"production", "staging", "development"},
			},
			clusterLabels: map[string]string{
				"environment": "staging",
			},
			shouldMatch: true,
			description: "Rule should match when cluster has any of the specified environment values (OR logic)",
		},
	}

	for _, tt := range tests {
		t.Run(tt.name, func(t *testing.T) {
			// Test the criteria matching logic directly
			shouldExecute := matchesCriteria(tt.criteria, tt.clusterLabels)
			require.Equal(t, tt.shouldMatch, shouldExecute, tt.description)
		})
	}
=======
func TestSummaryRuleDoubleExecutionFix(t *testing.T) {
	// Test that submitting a rule doesn't cause double execution across multiple execution cycles
	// The fix ensures that completed operations (with ShouldRetry=0) are not processed for retry
	rule := &v1.SummaryRule{
		ObjectMeta: metav1.ObjectMeta{
			Name:       "test-rule",
			Generation: 1,
		},
		Spec: v1.SummaryRuleSpec{
			Database: "testdb",
			Table:    "TestTable",
			Interval: metav1.Duration{Duration: time.Minute}, // Use 1 minute for faster testing
			Body:     "TestBody",
		},
	}

	mockHandler := &mockCRDHandler{
		listResponse: &v1.SummaryRuleList{Items: []v1.SummaryRule{*rule}},
	}

	mockExecutor := &TestStatementExecutor{
		database: "testdb",
		endpoint: "http://test-endpoint",
	}

	task := &SummaryRuleTask{
		store:    mockHandler,
		kustoCli: mockExecutor,
	}

	var submitCount int
	var allSubmittedOperations []string

	task.SubmitRule = func(ctx context.Context, rule v1.SummaryRule, startTime, endTime string) (string, error) {
		submitCount++
		operationId := fmt.Sprintf("op-%d", submitCount)
		allSubmittedOperations = append(allSubmittedOperations, operationId)
		t.Logf("SubmitRule called #%d, operationId: %s", submitCount, operationId)
		return operationId, nil
	}

	// Mock GetOperations to return all previously submitted operations as completed
	task.GetOperations = func(ctx context.Context) ([]AsyncOperationStatus, error) {
		var operations []AsyncOperationStatus
		for _, opId := range allSubmittedOperations {
			operations = append(operations, AsyncOperationStatus{
				OperationId: opId,
				State:       string(KustoAsyncOperationStateCompleted),
				ShouldRetry: 0, // Completed operations should have ShouldRetry=0
			})
		}
		return operations, nil
	}

	// Test multiple execution cycles
	for cycle := 1; cycle <= 3; cycle++ {
		t.Logf("Running execution cycle %d", cycle)

		initialSubmitCount := submitCount
		err := task.Run(context.Background())
		require.NoError(t, err)

		// Each cycle should submit exactly one operation (no double execution)
		expectedSubmitCount := initialSubmitCount + 1
		require.Equal(t, expectedSubmitCount, submitCount,
			"Cycle %d: Rule should be submitted only once per cycle", cycle)

		// Simulate time advancement by updating the rule's last successful execution time
		// This ensures the next cycle will be eligible for execution
		if cycle < 3 { // Don't advance time after the last cycle
			newEndTime := time.Now().UTC().Add(time.Duration(cycle) * time.Minute)
			rule.SetLastSuccessfulExecutionTime(newEndTime)
		}
	}

	require.Equal(t, 3, submitCount, "Should have submitted exactly 3 operations across 3 cycles")
>>>>>>> 5227bc21
}<|MERGE_RESOLUTION|>--- conflicted
+++ resolved
@@ -1412,7 +1412,6 @@
 	}
 }
 
-<<<<<<< HEAD
 func TestSummaryRuleCriteriaMatching(t *testing.T) {
 	tests := []struct {
 		name          string
@@ -1534,7 +1533,8 @@
 			require.Equal(t, tt.shouldMatch, shouldExecute, tt.description)
 		})
 	}
-=======
+}
+
 func TestSummaryRuleDoubleExecutionFix(t *testing.T) {
 	// Test that submitting a rule doesn't cause double execution across multiple execution cycles
 	// The fix ensures that completed operations (with ShouldRetry=0) are not processed for retry
@@ -1611,5 +1611,4 @@
 	}
 
 	require.Equal(t, 3, submitCount, "Should have submitted exactly 3 operations across 3 cycles")
->>>>>>> 5227bc21
 }