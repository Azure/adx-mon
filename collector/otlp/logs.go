package otlp

import (
	"context"
	"crypto/tls"
	"errors"
	"io"
	"net"
	"net/http"
	"net/url"
	"slices"
	"strconv"
	"sync"

	"buf.build/gen/go/opentelemetry/opentelemetry/bufbuild/connect-go/opentelemetry/proto/collector/logs/v1/logsv1connect"
	v1 "buf.build/gen/go/opentelemetry/opentelemetry/protocolbuffers/go/opentelemetry/proto/collector/logs/v1"
	commonv1 "buf.build/gen/go/opentelemetry/opentelemetry/protocolbuffers/go/opentelemetry/proto/common/v1"
	resourcev1 "buf.build/gen/go/opentelemetry/opentelemetry/protocolbuffers/go/opentelemetry/proto/resource/v1"
	"github.com/Azure/adx-mon/metrics"
	"github.com/Azure/adx-mon/pkg/logger"
	"github.com/Azure/adx-mon/pkg/pool"
	connect_go "github.com/bufbuild/connect-go"
	"github.com/prometheus/client_golang/prometheus"
	"golang.org/x/net/http2"
	"golang.org/x/sync/errgroup"
	"google.golang.org/protobuf/proto"
)

// LogsProxyHandler implements an HTTP handler that receives OTLP logs and forwards them to an OTLP endpoint over gRPC.
func LogsProxyHandler(ctx context.Context, endpoints []string, insecureSkipVerify bool, addAttributes map[string]string, liftAttributes []string) http.HandlerFunc {
<<<<<<< HEAD
=======

	lift := make(map[string]struct{})
	for _, attribute := range liftAttributes {
		lift[attribute] = struct{}{}
	}

	var add []*commonv1.KeyValue
	for attribute, value := range addAttributes {
		add = append(add, &commonv1.KeyValue{
			Key: attribute,
			Value: &commonv1.AnyValue{
				Value: &commonv1.AnyValue_StringValue{
					StringValue: value,
				},
			},
		},
		)
	}
>>>>>>> cb2ec7e3

	rpcClients := make(map[string]logsv1connect.LogsServiceClient)
	for _, endpoint := range endpoints {
		// We have to strip the path component from our endpoint so gRPC can correctly setup its routing
		uri, err := url.Parse(endpoint)
		if err != nil {
			logger.Fatal("Failed to parse endpoint: %v", err)
		}
		uri.Path = ""
		grpcEndpoint := uri.String()
		logger.Info("gRPC endpoint: %s", grpcEndpoint)

		// Create our HTTP2 client with optional TLS configuration
		httpClient := http.DefaultClient
		if insecureSkipVerify && uri.Scheme == "https" {
			logger.Warn("Using insecure TLS configuration")
			httpClient = &http.Client{
				Transport: &http2.Transport{
					TLSClientConfig: &tls.Config{InsecureSkipVerify: insecureSkipVerify},
				},
			}
		}
		if uri.Scheme == "http" {
			logger.Warn("Disabling TLS for HTTP endpoint")
			httpClient = &http.Client{
				Transport: &http2.Transport{
					AllowHTTP: true,
					DialTLS: func(network, addr string, _ *tls.Config) (net.Conn, error) {
						return net.Dial(network, addr)
					},
					TLSClientConfig: &tls.Config{InsecureSkipVerify: insecureSkipVerify},
				},
			}
		}

		// Create our gRPC client used to upgrade from HTTP1 to HTTP2 via gRPC and proxy to the OTLP endpoint
		rpcClients[endpoint] = logsv1connect.NewLogsServiceClient(httpClient, grpcEndpoint, connect_go.WithGRPC())
	}
	bufs := pool.NewBytes(1024 * 1024)

	return func(w http.ResponseWriter, r *http.Request) {
		m := metrics.RequestsReceived.MustCurryWith(prometheus.Labels{"path": "/logs"})
		defer r.Body.Close()

		switch r.Header.Get("Content-Type") {
		case "application/x-protobuf":
			// We're receiving an OTLP protobuf, so we just need to
			// read the body, marshal into an OTLP protobuf, then
			// use gRPC to send the OTLP protobuf to the OTLP endpoint

			// Consume the request body and marshal into a protobuf
			b := bufs.Get(int(r.ContentLength))
			defer bufs.Put(b)

			n, err := io.ReadFull(r.Body, b)
			if err != nil {
				logger.Error("Failed to read request body: %v", err)
				w.WriteHeader(http.StatusInternalServerError)
				m.WithLabelValues(strconv.Itoa(http.StatusInternalServerError)).Inc()
				return
			}
			if n < int(r.ContentLength) {
				logger.Warn("Short read %d < %d", n, r.ContentLength)
				w.WriteHeader(http.StatusInternalServerError)
				m.WithLabelValues(strconv.Itoa(http.StatusInternalServerError)).Inc()
				return
			}

			msg := &v1.ExportLogsServiceRequest{}
			if err := proto.Unmarshal(b, msg); err != nil {
				logger.Error("Failed to unmarshal request body: %v", err)
				w.WriteHeader(http.StatusBadRequest)
				m.WithLabelValues(strconv.Itoa(http.StatusBadRequest)).Inc()
				return
			}

<<<<<<< HEAD
			// TODO: Need to know the type fluent sends json in the body so we can
			// correctly lift-attributes
			if logger.IsDebug() {
				for _, rs := range msg.ResourceLogs {
					for _, sl := range rs.ScopeLogs {
						for _, lr := range sl.LogRecords {
							logger.Debug("Received log: %s, body: %v", lr.String(), lr.Body.Value)
						}
					}
				}
			}

			// Add any additional columns to the logs
			var numLogs int
			for attribute, value := range addAttributes {
				for i := 0; i < len(msg.ResourceLogs); i++ {
					// Logs schema https://opentelemetry.io/docs/specs/otel/protocol/file-exporter/#examples
					// All these events have Resource in common, see https://opentelemetry.io/docs/specs/otel/logs/data-model/#field-resource,
					// since they're all coming from the same source.
					if msg.ResourceLogs == nil {
						// This is a parculiar case, but it can happen if the client sends an empty request.
						break
					}
					if msg.ResourceLogs[i].Resource == nil {
						msg.ResourceLogs[i].Resource = &resourcev1.Resource{}
					}
					if msg.ResourceLogs[i].Resource.Attributes == nil {
						// If the sender doesn't provide any Attributes, we have to initialize them ourselves.
						msg.ResourceLogs[i].Resource.Attributes = []*commonv1.KeyValue{
							{
								Key:   attribute,
								Value: &commonv1.AnyValue{Value: &commonv1.AnyValue_StringValue{StringValue: value}},
							},
						}
					} else {
						msg.ResourceLogs[i].Resource.Attributes = append(
							msg.ResourceLogs[i].Resource.Attributes,
							&commonv1.KeyValue{
								Key: attribute,
								Value: &commonv1.AnyValue{
									Value: &commonv1.AnyValue_StringValue{
										StringValue: value,
									},
								},
							},
						)
					}
					numLogs += len(msg.ResourceLogs[i].ScopeLogs)
				}
			}
			// Now lift attributes out of Body and place in Attributes
=======
			var numLogs int
			msg, numLogs = modifyAttributes(msg, add, lift)
>>>>>>> cb2ec7e3
			metrics.LogsProxyReceived.Add(float64(numLogs))

			// OTLP API https://opentelemetry.io/docs/specs/otlp/#otlphttp-response
			// requires us send a partial success where appropriate. We'll keep track
			// of the maximum number of failed records so the caller can make the
			// appropriate decision on whether to retry the request.
			var (
				rejectedRecords int64
				mu              sync.Mutex
			)

			// Create our RPC request and send it
			g, gctx := errgroup.WithContext(ctx)
			for endpoint, rpcClient := range rpcClients {
				endpoint := endpoint
				rpcClient := rpcClient
				g.Go(func() error {
					resp, err := rpcClient.Export(gctx, connect_go.NewRequest(msg))
					if err != nil {
						logger.Error("Failed to send request: %v", err)
						metrics.LogsProxyFailures.WithLabelValues(endpoint).Inc()
						return err
					}
					// Partial failures are left to the caller to handle. If they want at-least-once
					// delivery, they should retry the request until it succeeds.
					if partial := resp.Msg.GetPartialSuccess(); partial != nil && partial.GetRejectedLogRecords() != 0 {
						logger.Error("Partial success: %s", partial.String())
						metrics.LogsProxyPartialFailures.WithLabelValues(endpoint).Add(float64(partial.GetRejectedLogRecords()))
						mu.Lock()
						if partial.GetRejectedLogRecords() > rejectedRecords {
							rejectedRecords = partial.GetRejectedLogRecords()
						}
						mu.Unlock()
						return errors.New(partial.ErrorMessage)
					}
					return nil
				})
			}

			var respBodyBytes []byte
			if err := g.Wait(); err != nil {
				// Construct a partial success response with the maximum number of rejected records
				logger.Error("Failed to proxy request: %v", err)
				respBodyBytes, err = proto.Marshal(&v1.ExportLogsPartialSuccess{RejectedLogRecords: rejectedRecords})
				if err != nil {
					logger.Error("Failed to marshal response: %v", err)
					w.WriteHeader(http.StatusInternalServerError)
					m.WithLabelValues(strconv.Itoa(http.StatusInternalServerError)).Inc()
					return
				}
			} else {
				// The logs have been committed by the OTLP endpoint
				respBodyBytes, err = proto.Marshal(&v1.ExportLogsServiceResponse{})
				if err != nil {
					logger.Error("Failed to marshal response: %v", err)
					w.WriteHeader(http.StatusInternalServerError)
					m.WithLabelValues(strconv.Itoa(http.StatusInternalServerError)).Inc()
					return
				}
			}
			// Even in the case of a partial response, OTLP API requires us to send StatusOK
			w.Header().Add("Content-Type", "application/x-protobuf")
			w.WriteHeader(http.StatusOK)
			w.Write(respBodyBytes)

			m.WithLabelValues(strconv.Itoa(http.StatusOK)).Inc()

		case "application/json":
			// We're receiving JSON, so we need to unmarshal the JSON
			// into an OTLP protobuf, then use gRPC to send the OTLP
			// protobuf to the OTLP endpoint
			w.WriteHeader(http.StatusNotImplemented)
			m.WithLabelValues(strconv.Itoa(http.StatusNotImplemented)).Inc()

		default:
			logger.Error("Unsupported Content-Type: %s", r.Header.Get("Content-Type"))
			w.WriteHeader(http.StatusBadRequest)
			m.WithLabelValues(strconv.Itoa(http.StatusBadRequest)).Inc()
		}
	}
}

func modifyAttributes(msg *v1.ExportLogsServiceRequest, add []*commonv1.KeyValue, lift map[string]struct{}) (*v1.ExportLogsServiceRequest, int) {

	var (
		numLogs int
		ok      bool
	)
	for i := range msg.ResourceLogs {
		// Logs schema https://opentelemetry.io/docs/specs/otel/protocol/file-exporter/#examples
		// All these events have Resource in common, see https://opentelemetry.io/docs/specs/otel/logs/data-model/#field-resource,
		// since they're all coming from the same source.
		if msg.ResourceLogs[i] == nil {
			// This is a parculiar case, but it can happen if the client sends an empty request.
			break
		}
		if msg.ResourceLogs[i].Resource == nil {
			msg.ResourceLogs[i].Resource = &resourcev1.Resource{}
		}

		// Add any additional columns to the logs
		msg.ResourceLogs[i].Resource.Attributes = append(
			msg.ResourceLogs[i].Resource.Attributes,
			add...,
		)

		for j := range msg.ResourceLogs[i].ScopeLogs {
			numLogs += len(msg.ResourceLogs[i].ScopeLogs[j].LogRecords)

			// Now lift attributes from the body of the log message
			if len(lift) > 0 {
				for k := range msg.ResourceLogs[i].ScopeLogs[j].LogRecords {

					var deleted int
					for idx, v := range msg.ResourceLogs[i].ScopeLogs[j].LogRecords[k].Body.GetKvlistValue().GetValues() {
						_, ok = lift[v.GetKey()]
						if ok {
							msg.ResourceLogs[i].ScopeLogs[j].LogRecords[k].Attributes = append(
								msg.ResourceLogs[i].ScopeLogs[j].LogRecords[k].Attributes,
								v,
							)
							msg.ResourceLogs[i].ScopeLogs[j].LogRecords[k].Body.GetKvlistValue().Values = slices.Delete(
								msg.ResourceLogs[i].ScopeLogs[j].LogRecords[k].Body.GetKvlistValue().Values,
								idx-deleted, idx-deleted+1,
							)
							deleted++
						}
					}
				}
			}
		}
	}

	return msg, numLogs
}<|MERGE_RESOLUTION|>--- conflicted
+++ resolved
@@ -28,8 +28,6 @@
 
 // LogsProxyHandler implements an HTTP handler that receives OTLP logs and forwards them to an OTLP endpoint over gRPC.
 func LogsProxyHandler(ctx context.Context, endpoints []string, insecureSkipVerify bool, addAttributes map[string]string, liftAttributes []string) http.HandlerFunc {
-<<<<<<< HEAD
-=======
 
 	lift := make(map[string]struct{})
 	for _, attribute := range liftAttributes {
@@ -48,7 +46,6 @@
 		},
 		)
 	}
->>>>>>> cb2ec7e3
 
 	rpcClients := make(map[string]logsv1connect.LogsServiceClient)
 	for _, endpoint := range endpoints {
@@ -125,62 +122,8 @@
 				return
 			}
 
-<<<<<<< HEAD
-			// TODO: Need to know the type fluent sends json in the body so we can
-			// correctly lift-attributes
-			if logger.IsDebug() {
-				for _, rs := range msg.ResourceLogs {
-					for _, sl := range rs.ScopeLogs {
-						for _, lr := range sl.LogRecords {
-							logger.Debug("Received log: %s, body: %v", lr.String(), lr.Body.Value)
-						}
-					}
-				}
-			}
-
-			// Add any additional columns to the logs
-			var numLogs int
-			for attribute, value := range addAttributes {
-				for i := 0; i < len(msg.ResourceLogs); i++ {
-					// Logs schema https://opentelemetry.io/docs/specs/otel/protocol/file-exporter/#examples
-					// All these events have Resource in common, see https://opentelemetry.io/docs/specs/otel/logs/data-model/#field-resource,
-					// since they're all coming from the same source.
-					if msg.ResourceLogs == nil {
-						// This is a parculiar case, but it can happen if the client sends an empty request.
-						break
-					}
-					if msg.ResourceLogs[i].Resource == nil {
-						msg.ResourceLogs[i].Resource = &resourcev1.Resource{}
-					}
-					if msg.ResourceLogs[i].Resource.Attributes == nil {
-						// If the sender doesn't provide any Attributes, we have to initialize them ourselves.
-						msg.ResourceLogs[i].Resource.Attributes = []*commonv1.KeyValue{
-							{
-								Key:   attribute,
-								Value: &commonv1.AnyValue{Value: &commonv1.AnyValue_StringValue{StringValue: value}},
-							},
-						}
-					} else {
-						msg.ResourceLogs[i].Resource.Attributes = append(
-							msg.ResourceLogs[i].Resource.Attributes,
-							&commonv1.KeyValue{
-								Key: attribute,
-								Value: &commonv1.AnyValue{
-									Value: &commonv1.AnyValue_StringValue{
-										StringValue: value,
-									},
-								},
-							},
-						)
-					}
-					numLogs += len(msg.ResourceLogs[i].ScopeLogs)
-				}
-			}
-			// Now lift attributes out of Body and place in Attributes
-=======
 			var numLogs int
 			msg, numLogs = modifyAttributes(msg, add, lift)
->>>>>>> cb2ec7e3
 			metrics.LogsProxyReceived.Add(float64(numLogs))
 
 			// OTLP API https://opentelemetry.io/docs/specs/otlp/#otlphttp-response
