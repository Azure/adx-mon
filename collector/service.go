--- conflicted
+++ resolved
@@ -416,17 +416,12 @@
 		primaryHttp.RegisterHandlerFunc(handler.Path, handler.Handler)
 	}
 	s.httpServers = append(s.httpServers, primaryHttp)
-<<<<<<< HEAD
 
 	for _, handler := range s.grpcHandlers {
 		listener, err := listenerFunc(fmt.Sprintf(":%d", handler.Port))
 		if err != nil {
 			return err
 		}
-=======
-  
-  for _, handler := range s.grpcHandlers {
->>>>>>> ece12283
 		server := http.NewServer(&http.ServerOpts{
 			MaxConns: s.opts.MaxConnections,
 			Listener: listener,
