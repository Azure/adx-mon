package collector

import (
	"context"
	"fmt"
	"net/http/pprof"
	_ "net/http/pprof"
	"regexp"
	"time"

	"buf.build/gen/go/opentelemetry/opentelemetry/bufbuild/connect-go/opentelemetry/proto/collector/metrics/v1/metricsv1connect"
	"github.com/Azure/adx-mon/collector/otlp"
	"github.com/Azure/adx-mon/ingestor/cluster"
	metricsHandler "github.com/Azure/adx-mon/ingestor/metrics"
	"github.com/Azure/adx-mon/ingestor/storage"
	"github.com/Azure/adx-mon/ingestor/transform"
	"github.com/Azure/adx-mon/metrics"
	"github.com/Azure/adx-mon/pkg/http"
	"github.com/Azure/adx-mon/pkg/logger"
	"github.com/Azure/adx-mon/pkg/promremote"
	"github.com/Azure/adx-mon/pkg/service"
	"github.com/prometheus/client_golang/prometheus/promhttp"
)

type Service struct {
	opts *ServiceOpts

	cancel context.CancelFunc

	// remoteClient is the metrics client used to send metrics to ingestor.
	remoteClient *promremote.Client

	// metricsSvc is the internal metrics component for collector specific metrics.
	metricsSvc metrics.Service

	// workerSvcs are the collection services that can be opened and closed.
	workerSvcs []service.Component

	// httpServers is the shared HTTP servers for the collector.  The logs and metrics services are registered with these servers.
	httpServers []*http.HttpServer

	// store is the local WAL store.
	store storage.Store

	// scraper is the metrics scraper that scrapes metrics from the local node.
	scraper *Scraper

	// otelLogsSvc is the OpenTelemetry logs service that receives OTLP/HTTP Logs requests and stores
	// in the local WAL.
	otelLogsSvc *otlp.LogsService

	// otelProxySvc is the OpenTelemetry logs proxy service that receives OTLP/HTTP Logs requests and
	// forwards them via OTLP/GRPC to ingestor.
	otelProxySvc *otlp.LogsProxyService

	// httpHandlers are the write endpoints that receive metrics from Prometheus and Otel clients over HTTP.
	httpHandlers []*http.HttpHandler

	// grpcHandlers are the write endpoints that receive calls over GRPC
	grpcHandlers []*http.GRPCHandler

	// batcher is the component that batches metrics and logs for transferring to ingestor.
	batcher cluster.Batcher

	// replicator is the component that replicates metrics and logs to the ingestor.
	replicator service.Component
}

type ServiceOpts struct {
	ListenAddr string
	NodeName   string
	Endpoints  []string

	// LogCollectionHandlers is the list of log collection handlers
	LogCollectionHandlers []LogCollectorOpts
	// PromMetricsHandlers is the list of prom-remote handlers
	PromMetricsHandlers []PrometheusRemoteWriteHandlerOpts
	// OtlpMetricsHandlers is the list of oltp metrics handlers
	OtlpMetricsHandlers []OtlpMetricsHandlerOpts
	// Scraper is the options for the prom scraper
	Scraper *ScraperOpts

	AddAttributes  map[string]string
	LiftAttributes []string

	// InsecureSkipVerify skips the verification of the remote write endpoint certificate chain and host name.
	InsecureSkipVerify bool

	// MaxBatchSize is the maximum number of samples to send in a single batch.
	MaxBatchSize int

	// MaxSegmentAge is the maximum time allowed before a segment is rolled over.
	MaxSegmentAge time.Duration

	// MaxSegmentSize is the maximum size allowed for a segment before it is rolled over.
	MaxSegmentSize int64

	// MaxDiskUsage is the max size in bytes to use for segment store.  If this value is exceeded, writes
	// will be rejected until space is freed.  A value of 0 means no max usage.
	MaxDiskUsage int64

	// StorageDir is the directory where the WAL will be stored
	StorageDir string

	// EnablePprof enables pprof endpoints.
	EnablePprof bool

	// Region is a location identifier
	Region string

	MaxConnections int
}

type OtlpMetricsHandlerOpts struct {
	// Optional. Path is the path where the OTLP/HTTP handler will be registered.
	Path string
	// Optional. GrpcPort is the port where the metrics OTLP/GRPC handler will listen.
	GrpcPort int

	MetricOpts MetricsHandlerOpts
}

type PrometheusRemoteWriteHandlerOpts struct {
	// Path is the path where the handler will be registered.
	Path string

	MetricOpts MetricsHandlerOpts
}

type MetricsHandlerOpts struct {
	AddLabels map[string]string

	// DropLabels is a map of metric names regexes to label name regexes.  When both match, the label will be dropped.
	DropLabels map[*regexp.Regexp]*regexp.Regexp

	// DropMetrics is a slice of regexes that drops metrics when the metric name matches.  The metric name format
	// should match the Prometheus naming style before the metric is translated to a Kusto table name.
	DropMetrics []*regexp.Regexp

	KeepMetrics []*regexp.Regexp

	KeepMetricsLabelValues map[*regexp.Regexp]*regexp.Regexp

	// DisableMetricsForwarding disables the forwarding of metrics to the remote write endpoint.
	DisableMetricsForwarding bool
	DefaultDropMetrics       bool
}

func (o MetricsHandlerOpts) RequestTransformer() *transform.RequestTransformer {
	return &transform.RequestTransformer{
		AddLabels:   o.AddLabels,
		DropLabels:  o.DropLabels,
		DropMetrics: o.DropMetrics,
		KeepMetrics: o.KeepMetrics,
	}
}

func NewService(opts *ServiceOpts) (*Service, error) {
	maxSegmentAge := 30 * time.Second
	if opts.MaxSegmentAge.Seconds() > 0 {
		maxSegmentAge = opts.MaxSegmentAge
	}

	maxSegmentSize := int64(1024 * 1024)
	if opts.MaxSegmentSize > 0 {
		maxSegmentSize = opts.MaxSegmentSize
	}

	store := storage.NewLocalStore(storage.StoreOpts{
		StorageDir:     opts.StorageDir,
		SegmentMaxAge:  maxSegmentAge,
		SegmentMaxSize: maxSegmentSize,
		MaxDiskUsage:   opts.MaxDiskUsage,
	})

	logsSvc := otlp.NewLogsService(otlp.LogsServiceOpts{
		Store:         store,
		AddAttributes: opts.AddAttributes,
	})

	logsProxySvc := otlp.NewLogsProxyService(otlp.LogsProxyServiceOpts{
		LiftAttributes:     opts.LiftAttributes,
		AddAttributes:      opts.AddAttributes,
		Endpoints:          opts.Endpoints,
		InsecureSkipVerify: opts.InsecureSkipVerify,
	})

	remoteClient, err := promremote.NewClient(
		promremote.ClientOpts{
			Timeout:               10 * time.Second,
			InsecureSkipVerify:    opts.InsecureSkipVerify,
			Close:                 false,
			MaxIdleConnsPerHost:   1,
			MaxConnsPerHost:       5,
			MaxIdleConns:          1,
			ResponseHeaderTimeout: 10 * time.Second,
			DisableHTTP2:          true,
			DisableKeepAlives:     true,
		})
	if err != nil {
		return nil, fmt.Errorf("failed to create prometheus remote client: %w", err)
	}

	var metricHttpHandlers []*http.HttpHandler
	var grpcHandlers []*http.GRPCHandler
	for _, handlerOpts := range opts.PromMetricsHandlers {
		metricsProxySvc := metricsHandler.NewHandler(metricsHandler.HandlerOpts{
			Path:               handlerOpts.Path,
			RequestTransformer: handlerOpts.MetricOpts.RequestTransformer(),
			RequestWriter: &promremote.RemoteWriteProxy{
				Client:                   remoteClient,
				Endpoints:                opts.Endpoints,
				MaxBatchSize:             opts.MaxBatchSize,
				DisableMetricsForwarding: handlerOpts.MetricOpts.DisableMetricsForwarding,
			},
			HealthChecker: fakeHealthChecker{},
		})
		metricHttpHandlers = append(metricHttpHandlers, &http.HttpHandler{
			Path:    handlerOpts.Path,
			Handler: metricsProxySvc.HandleReceive,
		})
	}

	for _, handlerOpts := range opts.OtlpMetricsHandlers {
		writer := otlp.NewOltpMetricWriter(otlp.OltpMetricWriterOpts{
			RequestTransformer:       handlerOpts.MetricOpts.RequestTransformer(),
			Client:                   remoteClient,
			Endpoints:                opts.Endpoints,
			MaxBatchSize:             opts.MaxBatchSize,
			DisableMetricsForwarding: handlerOpts.MetricOpts.DisableMetricsForwarding,
		})
		oltpMetricsService := otlp.NewMetricsService(writer, handlerOpts.Path, handlerOpts.GrpcPort)
		if handlerOpts.Path != "" {
			metricHttpHandlers = append(metricHttpHandlers, &http.HttpHandler{
				Path:    handlerOpts.Path,
				Handler: oltpMetricsService.Handler,
			})
		}

		if handlerOpts.GrpcPort > 0 {
			path, handler := metricsv1connect.NewMetricsServiceHandler(oltpMetricsService)

			grpcHandlers = append(grpcHandlers, &http.GRPCHandler{
				Port:    handlerOpts.GrpcPort,
				Path:    path,
				Handler: handler,
			})
		}
	}

	var (
		replicator    service.Component
		transferQueue chan *cluster.Batch
		partitioner   cluster.MetricPartitioner
	)
	if len(opts.Endpoints) > 0 {
		// This is a static partitioner that forces all entries to be assigned to the remote endpoint.
		partitioner = remotePartitioner{
			host: "remote",
			addr: opts.Endpoints[0],
		}

		r, err := cluster.NewReplicator(cluster.ReplicatorOpts{
			Hostname:           opts.NodeName,
			Partitioner:        partitioner,
			Health:             fakeHealthChecker{},
			SegmentRemover:     store,
			InsecureSkipVerify: opts.InsecureSkipVerify,
		})
		if err != nil {
			return nil, fmt.Errorf("failed to create replicator: %w", err)
		}
		transferQueue = r.TransferQueue()
		replicator = r
	} else {
		partitioner = remotePartitioner{
			host: "remote",
			addr: "http://remotehost:1234",
		}

		r := cluster.NewFakeReplicator()
		transferQueue = r.TransferQueue()
		replicator = r
	}

	batcher := cluster.NewBatcher(cluster.BatcherOpts{
		StorageDir:         opts.StorageDir,
		MaxSegmentAge:      time.Minute,
		Partitioner:        partitioner,
		Segmenter:          store.Index(),
		MinUploadSize:      4 * 1024 * 1024,
		UploadQueue:        transferQueue,
		TransferQueue:      transferQueue,
		PeerHealthReporter: fakeHealthChecker{},
	})

	var scraper *Scraper
	if opts.Scraper != nil {
		scraperOpts := opts.Scraper
		scraperOpts.RemoteClient = remoteClient
		scraperOpts.Endpoints = opts.Endpoints

		scraper = NewScraper(opts.Scraper)
	}

	workerSvcs := []service.Component{}
	for _, handlerOpts := range opts.LogCollectionHandlers {
		svc, err := handlerOpts.Create(store)
		if err != nil {
			return nil, fmt.Errorf("failed to create log collection service: %w", err)
		}

		workerSvcs = append(workerSvcs, svc)
	}

	svc := &Service{
		opts: opts,
		metricsSvc: metrics.NewService(metrics.ServiceOpts{
			PeerHealthReport: fakeHealthChecker{},
		}),
		store:        store,
		scraper:      scraper,
		workerSvcs:   workerSvcs,
		otelLogsSvc:  logsSvc,
		otelProxySvc: logsProxySvc,
		httpHandlers: metricHttpHandlers,
		grpcHandlers: grpcHandlers,
		batcher:      batcher,
		replicator:   replicator,
		remoteClient: remoteClient,
	}

	return svc, nil
}

func (s *Service) Open(ctx context.Context) error {
	ctx, s.cancel = context.WithCancel(ctx)

	if err := s.store.Open(ctx); err != nil {
		return fmt.Errorf("failed to open wal store: %w", err)
	}

	if err := s.metricsSvc.Open(ctx); err != nil {
		return fmt.Errorf("failed to open metrics service: %w", err)
	}

	for _, workerSvc := range s.workerSvcs {
		if err := workerSvc.Open(ctx); err != nil {
			return fmt.Errorf("failed to open worker service: %w", err)
		}
	}

	if err := s.replicator.Open(ctx); err != nil {
		return err
	}

	if err := s.batcher.Open(ctx); err != nil {
		return err
	}

	if err := s.otelLogsSvc.Open(ctx); err != nil {
		return err
	}

	if err := s.otelProxySvc.Open(ctx); err != nil {
		return err
	}

	if s.scraper != nil {
		if err := s.scraper.Open(ctx); err != nil {
			return err
		}
	}

	s.httpServers = []*http.HttpServer{}

	primaryHttp := http.NewServer(&http.ServerOpts{
		ListenAddr: s.opts.ListenAddr,
		MaxConns:   s.opts.MaxConnections,
	})

	primaryHttp.RegisterHandler("/metrics", promhttp.Handler())
	if s.opts.EnablePprof {
		primaryHttp.RegisterHandlerFunc("/debug/pprof/", pprof.Index)
		primaryHttp.RegisterHandlerFunc("/debug/pprof/cmdline", pprof.Cmdline)
		primaryHttp.RegisterHandlerFunc("/debug/pprof/profile", pprof.Profile)
		primaryHttp.RegisterHandlerFunc("/debug/pprof/symbol", pprof.Symbol)
		primaryHttp.RegisterHandlerFunc("/debug/pprof/trace", pprof.Trace)
	}

	primaryHttp.RegisterHandlerFunc("/v1/logs", s.otelLogsSvc.Handler)
	primaryHttp.RegisterHandlerFunc("/logs", s.otelProxySvc.Handler)

	for _, handler := range s.httpHandlers {
		primaryHttp.RegisterHandlerFunc(handler.Path, handler.Handler)
	}
	s.httpServers = append(s.httpServers, primaryHttp)

<<<<<<< HEAD
	go func() {
		ticker := time.NewTicker(time.Minute)
		defer ticker.Stop()
		for {
			select {
			case <-ctx.Done():
				return
			case <-ticker.C:
				metrics.CollectorHealthCheck.WithLabelValues(s.opts.Region).Set(1)
			}
		}
	}()

	logger.Infof("Listening at %s", s.opts.ListenAddr)
	if err := s.http.Open(ctx); err != nil {
		return err
=======
	for _, handler := range s.grpcHandlers {
		server := http.NewServer(&http.ServerOpts{
			ListenAddr: fmt.Sprintf(":%d", handler.Port),
			MaxConns:   s.opts.MaxConnections,
		})
		server.RegisterHandler(handler.Path, handler.Handler)
		s.httpServers = append(s.httpServers, server)
	}

	for _, httpServer := range s.httpServers {
		if err := httpServer.Open(ctx); err != nil {
			return err
		}
		logger.Infof("Started %s", httpServer)
>>>>>>> 5421a46f
	}

	return nil
}

func (s *Service) Close() error {
	if s.scraper != nil {
		s.scraper.Close()
	}

	s.metricsSvc.Close()
	for _, workerSvc := range s.workerSvcs {
		workerSvc.Close()
	}
	if s.otelProxySvc != nil {
		s.otelProxySvc.Close()
	}
	s.cancel()
	for _, httpServer := range s.httpServers {
		httpServer.Close()
	}
	s.batcher.Close()
	s.replicator.Close()
	s.store.Close()
	return nil
}

type fakeHealthChecker struct{}

func (f fakeHealthChecker) IsPeerHealthy(peer string) bool { return true }
func (f fakeHealthChecker) SetPeerUnhealthy(peer string)   {}
func (f fakeHealthChecker) SetPeerHealthy(peer string)     {}
func (f fakeHealthChecker) TransferQueueSize() int         { return 0 }
func (f fakeHealthChecker) UploadQueueSize() int           { return 0 }
func (f fakeHealthChecker) SegmentsTotal() int64           { return 0 }
func (f fakeHealthChecker) SegmentsSize() int64            { return 0 }
func (f fakeHealthChecker) IsHealthy() bool                { return true }

// remotePartitioner is a Partitioner that always returns the same owner that forces a remove transfer.
type remotePartitioner struct {
	host, addr string
}

func (f remotePartitioner) Owner(bytes []byte) (string, string) {
	return f.host, f.addr
}<|MERGE_RESOLUTION|>--- conflicted
+++ resolved
@@ -395,8 +395,23 @@
 		primaryHttp.RegisterHandlerFunc(handler.Path, handler.Handler)
 	}
 	s.httpServers = append(s.httpServers, primaryHttp)
-
-<<<<<<< HEAD
+  
+  for _, handler := range s.grpcHandlers {
+		server := http.NewServer(&http.ServerOpts{
+			ListenAddr: fmt.Sprintf(":%d", handler.Port),
+			MaxConns:   s.opts.MaxConnections,
+		})
+		server.RegisterHandler(handler.Path, handler.Handler)
+		s.httpServers = append(s.httpServers, server)
+	}
+
+	for _, httpServer := range s.httpServers {
+		if err := httpServer.Open(ctx); err != nil {
+			return err
+		}
+		logger.Infof("Started %s", httpServer)
+	}
+
 	go func() {
 		ticker := time.NewTicker(time.Minute)
 		defer ticker.Stop()
@@ -410,27 +425,6 @@
 		}
 	}()
 
-	logger.Infof("Listening at %s", s.opts.ListenAddr)
-	if err := s.http.Open(ctx); err != nil {
-		return err
-=======
-	for _, handler := range s.grpcHandlers {
-		server := http.NewServer(&http.ServerOpts{
-			ListenAddr: fmt.Sprintf(":%d", handler.Port),
-			MaxConns:   s.opts.MaxConnections,
-		})
-		server.RegisterHandler(handler.Path, handler.Handler)
-		s.httpServers = append(s.httpServers, server)
-	}
-
-	for _, httpServer := range s.httpServers {
-		if err := httpServer.Open(ctx); err != nil {
-			return err
-		}
-		logger.Infof("Started %s", httpServer)
->>>>>>> 5421a46f
-	}
-
 	return nil
 }
 
