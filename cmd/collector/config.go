--- conflicted
+++ resolved
@@ -63,12 +63,9 @@
 	Endpoint           string `toml:"endpoint" comment:"Ingestor URL to send collected telemetry."`
 	InsecureSkipVerify bool   `toml:"insecure-skip-verify" comment:"Skip TLS verification."`
 	ListenAddr         string `toml:"listen-addr" comment:"Address to listen on for endpoints."`
-<<<<<<< HEAD
+	Region             string `toml:"region" comment:"Region is a location identifier."`
 	TLSKeyFile         string `toml:"tls-key-file" comment:"Optional path to the TLS key file."`
 	TLSCertFile        string `toml:"tls-cert-file" comment:"Optional path to the TLS cert bundle file."`
-=======
-	Region             string `toml:"region" comment:"Region is a location identifier."`
->>>>>>> ece12283
 
 	MaxConnections       int   `toml:"max-connections" comment:"Maximum number of connections to accept."`
 	MaxBatchSize         int   `toml:"max-batch-size" comment:"Maximum number of samples to send in a single batch."`
