package main

import (
	"bytes"
	"context"
	"fmt"
	"io"
	"log"
	"net"
	"net/http"
	"net/http/pprof"
	"os"
	"os/signal"
	"regexp"
	"runtime"
	"sort"
	"strings"
	"syscall"
	"time"

	"buf.build/gen/go/opentelemetry/opentelemetry/bufbuild/connect-go/opentelemetry/proto/collector/logs/v1/logsv1connect"
	"github.com/Azure/adx-mon/ingestor"
	"github.com/Azure/adx-mon/ingestor/adx"
	"github.com/Azure/adx-mon/ingestor/storage"
	"github.com/Azure/adx-mon/pkg/logger"
	"github.com/Azure/adx-mon/pkg/tls"
	"github.com/Azure/azure-kusto-go/kusto"
	"github.com/Azure/azure-kusto-go/kusto/ingest"
	"github.com/prometheus/client_golang/prometheus/promhttp"
	"github.com/urfave/cli/v2"
	"golang.org/x/net/netutil"
	"k8s.io/client-go/dynamic"
	"k8s.io/client-go/kubernetes"
	"k8s.io/client-go/kubernetes/fake"
	"k8s.io/client-go/rest"
	"k8s.io/client-go/tools/clientcmd"
	ctrlclient "sigs.k8s.io/controller-runtime/pkg/client"
)

type strSliceFlag []string

func (i *strSliceFlag) String() string {
	return strings.Join(*i, ",")
}

func (i *strSliceFlag) Set(value string) error {
	*i = append(*i, value)
	return nil
}

func main() {
	app := &cli.App{
		Name:  "ingestor",
		Usage: "adx-mon metrics ingestor",
		Flags: []cli.Flag{
			&cli.StringFlag{Name: "kubeconfig", Usage: "/etc/kubernetes/admin.conf"},
			&cli.StringFlag{Name: "namespace", Usage: "Namespace for peer discovery"},
			&cli.StringFlag{Name: "hostname", Usage: "Hostname of the current node"},
			&cli.StringFlag{Name: "storage-dir", Usage: "Directory to store WAL segments"},
<<<<<<< HEAD
			&cli.StringFlag{Name: "kusto-endpoint", Usage: "Kusto endpoint in the format of <db>=<endpoint>"},
			&cli.StringSliceFlag{Name: "logs-kusto-endpoints", Usage: "Kusto endpoint in the format of <db>=<endpoint>, handles OTLP logs"},
=======
			&cli.StringFlag{Name: "kusto-endpoint", Usage: "Kusto endpoint in the format of <db>=<endpoint> [DEPRECATED]"},
			&cli.StringFlag{Name: "metrics-kusto-endpoint", Usage: "Kusto endpoint in the format of <db>=<endpoint> for metrics storage"},
>>>>>>> cb2ec7e3
			&cli.BoolFlag{Name: "disable-peer-discovery", Usage: "Disable peer discovery and segment transfers"},
			&cli.IntFlag{Name: "uploads", Usage: "Number of concurrent uploads", Value: adx.ConcurrentUploads},
			&cli.UintFlag{Name: "max-connections", Usage: "Max number of concurrent connection allowed.  0 for no limit", Value: 1000},
			&cli.Int64Flag{Name: "max-segment-size", Usage: "Maximum segment size in bytes", Value: 1024 * 1024 * 1024},
			&cli.Int64Flag{Name: "max-transfer-size", Usage: "Maximum segment size in bytes allowed for segment transfers", Value: 100 * 1024 * 1024},
			&cli.DurationFlag{Name: "max-transfer-age", Usage: "Maximum segment age of a segment before direct kusto upload", Value: 90 * time.Second},
			&cli.DurationFlag{Name: "max-segment-age", Usage: "Maximum segment age", Value: 5 * time.Minute},
			&cli.StringSliceFlag{Name: "add-labels", Usage: "Static labels in the format of <name>=<value> applied to all metrics"},
			&cli.StringSliceFlag{Name: "drop-labels", Usage: "Labels to drop if they match a metrics regex in the format <metrics regex=<label name>.  These are dropped from all metrics collected by this agent"},
			&cli.StringSliceFlag{Name: "drop-metrics", Usage: "Metrics to drop if they match the regex."},
			&cli.StringSliceFlag{Name: "lift-label", Usage: "Labels to lift from the metric to columns. Format is <label>[=<column name>]"},

			&cli.StringFlag{Name: "ca-cert", Usage: "CA certificate file"},
			&cli.StringFlag{Name: "key", Usage: "Server key file"},
			&cli.BoolFlag{Name: "insecure-skip-verify", Usage: "Skip TLS verification"},
		},

		Action: func(ctx *cli.Context) error {
			return realMain(ctx)
		},
	}

	if err := app.Run(os.Args); err != nil {
		logger.Fatal(err.Error())
	}
}

func realMain(ctx *cli.Context) error {
	svcCtx, cancel := context.WithCancel(context.Background())
	defer cancel()

	_, k8scli, _, err := newKubeClient(ctx)
	if err != nil {
		return err
	}

	runtime.MemProfileRate = 4096
	runtime.SetBlockProfileRate(int(1 * time.Second))
	runtime.SetMutexProfileFraction(1)

	var (
		storageDir, kustoEndpoint, metricsEndpoint string
		cacert, key                                string
		insecureSkipVerify, disablePeerDiscovery   bool
		concurrentUploads                          int
		maxConns                                   int
		maxSegmentSize, maxTransferSize            int64
		maxSegmentAge, maxTransferAge              time.Duration
	)
	storageDir = ctx.String("storage-dir")
	kustoEndpoint = ctx.String("kusto-endpoint")
	metricsEndpoint = ctx.String("metrics-kusto-endpoint")

	concurrentUploads = ctx.Int("uploads")
	maxSegmentSize = ctx.Int64("max-segment-size")
	maxSegmentAge = ctx.Duration("max-segment-age")
	maxTransferSize = ctx.Int64("max-transfer-size")
	maxTransferAge = ctx.Duration("max-transfer-age")
	maxConns = int(ctx.Uint("max-connections"))
	cacert = ctx.String("ca-cert")
	key = ctx.String("key")
	insecureSkipVerify = ctx.Bool("insecure-skip-verify")
	namespace := ctx.String("namespace")
	hostname := ctx.String("hostname")
	disablePeerDiscovery = ctx.Bool("disable-peer-discovery")

	if namespace == "" {
		nsBytes, err := os.ReadFile("/var/run/secrets/kubernetes.io/serviceaccount/namespace")
		if err == nil {
			namespace = strings.TrimSpace(string(nsBytes))
		}
	}

	if hostname == "" {
		hostname, err = os.Hostname()
		if err != nil {
			logger.Error("Failed to get hostname: %s", err)
		}
	}

	if cacert != "" || key != "" {
		if cacert == "" || key == "" {
			logger.Fatal("Both --ca-cert and --key are required")
		}
	} else {
		logger.Warn("Using fake TLS credentials (not for production use!)")
		certBytes, keyBytes, err := tls.NewFakeTLSCredentials()
		if err != nil {
			logger.Fatal("Failed to create fake TLS credentials: %s", err)
		}

		certFile, err := os.CreateTemp("", "cert")
		if err != nil {
			logger.Fatal("Failed to create cert temp file: %s", err)
		}

		if _, err := certFile.Write(certBytes); err != nil {
			logger.Fatal("Failed to write cert temp file: %s", err)
		}

		keyFile, err := os.CreateTemp("", "key")
		if err != nil {
			logger.Fatal("Failed to create key temp file: %s", err)
		}

		if _, err := keyFile.Write(keyBytes); err != nil {
			logger.Fatal("Failed to write key temp file: %s", err)
		}

		cacert = certFile.Name()
		key = keyFile.Name()
		insecureSkipVerify = true

		if err := certFile.Close(); err != nil {
			logger.Fatal("Failed to close cert temp file: %s", err)
		}

		if err := keyFile.Close(); err != nil {
			logger.Fatal("Failed to close key temp file: %s", err)
		}

		defer func() {
			os.Remove(certFile.Name())
			os.Remove(keyFile.Name())
		}()
	}

	logger.Info("Using TLS ca-cert=%s key=%s", cacert, key)
	if storageDir == "" {
		logger.Fatal("--storage-dir is required")
	}

	defaultMapping := storage.NewMetricsSchema()
	for _, v := range ctx.StringSlice("add-labels") {
		fields := strings.Split(v, "=")
		if len(fields) != 2 {
			logger.Fatal("invalid dimension: %s", v)
		}

		defaultMapping = defaultMapping.AddConstMapping(fields[0], fields[1])
	}

	liftedLabels := ctx.StringSlice("lift-label")
	sort.Strings(liftedLabels)

	var sortedLiftedLabels []string
	for _, v := range liftedLabels {
		// The format is <label>[=<column name>] where the column name is optional.  If not specified, the label name is used.
		fields := strings.Split(v, "=")
		if len(fields) > 2 {
			logger.Fatal("invalid dimension: %s", v)
		}

		sortedLiftedLabels = append(sortedLiftedLabels, fields[0])

		if len(fields) == 2 {
			defaultMapping = defaultMapping.AddStringMapping(fields[1])
			continue
		}

		defaultMapping = defaultMapping.AddStringMapping(v)
	}

	dropLabels := make(map[*regexp.Regexp]*regexp.Regexp)
	for _, v := range ctx.StringSlice("drop-labels") {
		// The format is <metrics region>=<label regex>
		fields := strings.Split(v, "=")
		if len(fields) > 2 {
			logger.Fatal("invalid dimension: %s", v)
		}

		metricRegex, err := regexp.Compile(fields[0])
		if err != nil {
			logger.Fatal("invalid metric regex: %s", err)
		}

		labelRegex, err := regexp.Compile(fields[1])
		if err != nil {
			logger.Fatal("invalid label regex: %s", err)
		}

		dropLabels[metricRegex] = labelRegex
	}

	dropMetrics := []*regexp.Regexp{}
	for _, v := range ctx.StringSlice("drop-metrics") {
		metricRegex, err := regexp.Compile(v)
		if err != nil {
			logger.Fatal("invalid metric regex: %s", err)
		}

		dropMetrics = append(dropMetrics, metricRegex)
	}

	var (
		client   ingest.QueryClient
		database = "FakeDatabase"
	)
	if metricsEndpoint != "" {
		kustoEndpoint = metricsEndpoint
	}

	if kustoEndpoint != "" {
		var (
			err  error
			addr string
		)
		addr, database, err = parseKustoEndpoint(kustoEndpoint)
		if err != nil {
			logger.Fatal("Failed to parse kusto endpoint: %s", err)
		}

		client, err = newKustoClient(addr)
		if err != nil {
			logger.Fatal("Failed to create kusto client: %s", err)
		}
		defer client.Close()
	}

	metricsUploader, err := newUploader(client, database, storageDir, concurrentUploads, defaultMapping)
	if err != nil {
		logger.Fatal("Failed to create uploader: %s", err)
	}
	otlpLogsUploaders, err := otlpLogUploaders(ctx.StringSlice("logs-kusto-endpoints"), storageDir, concurrentUploads)
	if err != nil {
		logger.Fatal("Failed to create uploaders for OTLP logs: %s", err)
	}

	uploadDispatcher := adx.NewDispatcher(append(otlpLogsUploaders, metricsUploader))
	if err := uploadDispatcher.Open(svcCtx); err != nil {
		logger.Fatal("Failed to start upload dispatcher: %s", err)
	}
	defer uploadDispatcher.Close()

	svc, err := ingestor.NewService(ingestor.ServiceOpts{
		K8sCli:               k8scli,
		MetricsKustoCli:      client,
		MetricsDatabase:      database,
		Namespace:            namespace,
		Hostname:             hostname,
		StorageDir:           storageDir,
		Uploader:             uploadDispatcher,
		DisablePeerDiscovery: disablePeerDiscovery,
		MaxSegmentSize:       maxSegmentSize,
		MaxSegmentAge:        maxSegmentAge,
		MaxTransferSize:      maxTransferSize,
		MaxTransferAge:       maxTransferAge,
		InsecureSkipVerify:   insecureSkipVerify,
		LiftedColumns:        sortedLiftedLabels,
		DropLabels:           dropLabels,
		DropMetrics:          dropMetrics,
	})
	if err != nil {
		logger.Fatal("Failed to create service: %s", err)
	}
	if err := svc.Open(svcCtx); err != nil {
		logger.Fatal("Failed to start service: %s", err)
	}

	l, err := net.Listen("tcp", ":9090")
	if err != nil {
		logger.Fatal("Failed to listen: %s", err)
	}
	if maxConns > 0 {
		logger.Info("Limiting connections to %d", maxConns)
		l = netutil.LimitListener(l, maxConns)
	}
	defer l.Close()

	logger.Info("Listening at %s", ":9090")
	mux := http.NewServeMux()
	mux.HandleFunc("/transfer", svc.HandleTransfer)
	mux.HandleFunc("/receive", svc.HandleReceive)
	mux.HandleFunc(logsv1connect.LogsServiceExportProcedure, svc.HandleLogs)

	logger.Info("Metrics Listening at %s", ":9091")
	metricsMux := http.NewServeMux()
	metricsMux.Handle("/metrics", promhttp.Handler())
	metricsMux.HandleFunc("/debug/pprof/", pprof.Index)
	metricsMux.HandleFunc("/debug/pprof/cmdline", pprof.Cmdline)
	metricsMux.HandleFunc("/debug/pprof/profile", pprof.Profile)
	metricsMux.HandleFunc("/debug/pprof/symbol", pprof.Symbol)
	metricsMux.HandleFunc("/debug/pprof/trace", pprof.Trace)

	srv := &http.Server{
		Handler: mux,
		// Close idle connections fairly often to establish new connections through the load balancer
		// so that long-lived connections don't stay pinned to the same node indefinitely.
		IdleTimeout: 15 * time.Second,
	}
	srv.ErrorLog = newLogger()

	go func() {
		if err := srv.ServeTLS(l, cacert, key); err != nil {
			logger.Error(err.Error())
		}
	}()

	metricsSrv := &http.Server{Addr: ":9091", Handler: metricsMux}
	metricsSrv.ErrorLog = newLogger()
	go func() {
		if err := metricsSrv.ListenAndServe(); err != nil {
			logger.Error(err.Error())
		}
	}()

	// Capture SIGINT and SIGTERM to trigger a shutdown and upload/transfer of all pending segments.
	// This is best-effort, if the process is killed with SIGKILL or the shutdown takes too long
	// the segments will be delayed until the process is restarted.
	sc := make(chan os.Signal, 1)
	signal.Notify(sc, os.Interrupt, syscall.SIGTERM)
	go func() {
		sig := <-sc

		// Stop receiving new samples
		srv.Shutdown(context.Background())

		// Disable writes for internal processes (metrics)
		if err := svc.DisableWrites(); err != nil {
			logger.Error("Failed to disable writes: %s", err)
		}

		logger.Info("Received signal %s, uploading pending segments...", sig.String())

		// Upload pending segments
		if err := svc.UploadSegments(); err != nil {
			logger.Error("Failed to upload segments: %s", err)
		}

		// Trigger shutdown of any pending background processes
		cancel()

		if err := metricsSrv.Shutdown(context.Background()); err != nil {
			logger.Error("Failed to shutdown metrics server: %s", err)
		}

		// Shutdown the server and cancel context
		err := svc.Close()
		if err != nil {
			logger.Error(err.Error())
		}
	}()

	<-svcCtx.Done()
	return nil
}

func newKubeClient(cCtx *cli.Context) (dynamic.Interface, kubernetes.Interface, ctrlclient.Client, error) {
	kubeconfig := cCtx.String("kubeconfig")
	_, err := rest.InClusterConfig()
	if err == rest.ErrNotInCluster && kubeconfig == "" && os.Getenv("KUBECONIFG=") == "" {
		logger.Warn("No kube config provided, using fake kube client")
		return nil, fake.NewSimpleClientset(), nil, nil
	}

	config, err := clientcmd.BuildConfigFromFlags("", kubeconfig)
	if err != nil {
		return nil, nil, nil, fmt.Errorf("unable to find kube config [%s]: %v", kubeconfig, err)
	}

	client, err := kubernetes.NewForConfig(config)
	if err != nil {
		return nil, nil, nil, fmt.Errorf("unable to build kube config: %v", err)
	}

	dyCli, err := dynamic.NewForConfig(config)
	if err != nil {
		return nil, nil, nil, fmt.Errorf("unable to build dynamic client: %v", err)
	}

	ctrlCli, err := ctrlclient.New(config, ctrlclient.Options{})
	if err != nil {
		return nil, nil, nil, err
	}

	return dyCli, client, ctrlCli, nil
}

func newKustoClient(endpoint string) (ingest.QueryClient, error) {
	kcsb := kusto.NewConnectionStringBuilder(endpoint)
	kcsb.WithDefaultAzureCredential()

	return kusto.New(kcsb)
}

func newUploader(kustoCli ingest.QueryClient, database, storageDir string, concurrentUploads int, defaultMapping storage.SchemaMapping) (adx.Uploader, error) {
	if kustoCli == nil {
		logger.Warn("No kusto endpoint provided, using fake uploader")
		return adx.NewFakeUploader(), nil
	}

	uploader := adx.NewUploader(kustoCli, adx.UploaderOpts{
		StorageDir:        storageDir,
		Database:          database,
		ConcurrentUploads: concurrentUploads,
		DefaultMapping:    defaultMapping,
	})
	return uploader, nil
}

func parseKustoEndpoint(kustoEndpoint string) (string, string, error) {
	if !strings.Contains(kustoEndpoint, "=") {
		return "", "", fmt.Errorf("invalid kusto endpoint: %s", kustoEndpoint)
	}

	split := strings.Split(kustoEndpoint, "=")
	database := split[0]
	addr := split[1]

	if database == "" {
		return "", "", fmt.Errorf("-db is required")
	}
	return addr, database, nil
}

func otlpLogUploaders(endpoints []string, storageDir string, concurrentUploads int) ([]adx.Uploader, error) {
	var uploaders []adx.Uploader
	for _, endpoint := range endpoints {
		addr, database, err := parseKustoEndpoint(endpoint)
		if err != nil {
			return nil, err
		}
		client, err := newKustoClient(addr)
		if err != nil {
			return nil, err
		}
		uploaders = append(uploaders, adx.NewUploader(client, adx.UploaderOpts{
			StorageDir:        storageDir,
			Database:          database,
			ConcurrentUploads: concurrentUploads,
			DefaultMapping:    storage.DefaultLogsMapping,
		}))
	}
	if len(uploaders) == 0 {
		logger.Warn("No logs endpoints provided, using fake uploader")
		uploaders = append(uploaders, adx.NewFakeUploader())
	}
	return uploaders, nil
}

func newLogger() *log.Logger {
	return log.New(&writerAdapter{os.Stderr}, "", log.LstdFlags)
}

type writerAdapter struct {
	io.Writer
}

var (
	tlsHandshakeError = []byte("http: TLS handshake error")
	ioEOFError        = []byte("EOF")
)

func (a *writerAdapter) Write(data []byte) (int, error) {
	// Ignore TLS handshake errors that results in just a closed connection.  Load balancer
	// health checks will cause this error to be logged.
	if bytes.Contains(data, tlsHandshakeError) && bytes.Contains(data, ioEOFError) {
		return len(data), nil
	}
	return a.Writer.Write(data)
}<|MERGE_RESOLUTION|>--- conflicted
+++ resolved
@@ -57,13 +57,9 @@
 			&cli.StringFlag{Name: "namespace", Usage: "Namespace for peer discovery"},
 			&cli.StringFlag{Name: "hostname", Usage: "Hostname of the current node"},
 			&cli.StringFlag{Name: "storage-dir", Usage: "Directory to store WAL segments"},
-<<<<<<< HEAD
-			&cli.StringFlag{Name: "kusto-endpoint", Usage: "Kusto endpoint in the format of <db>=<endpoint>"},
-			&cli.StringSliceFlag{Name: "logs-kusto-endpoints", Usage: "Kusto endpoint in the format of <db>=<endpoint>, handles OTLP logs"},
-=======
 			&cli.StringFlag{Name: "kusto-endpoint", Usage: "Kusto endpoint in the format of <db>=<endpoint> [DEPRECATED]"},
 			&cli.StringFlag{Name: "metrics-kusto-endpoint", Usage: "Kusto endpoint in the format of <db>=<endpoint> for metrics storage"},
->>>>>>> cb2ec7e3
+			&cli.StringSliceFlag{Name: "logs-kusto-endpoints", Usage: "Kusto endpoint in the format of <db>=<endpoint>, handles OTLP logs"},
 			&cli.BoolFlag{Name: "disable-peer-discovery", Usage: "Disable peer discovery and segment transfers"},
 			&cli.IntFlag{Name: "uploads", Usage: "Number of concurrent uploads", Value: adx.ConcurrentUploads},
 			&cli.UintFlag{Name: "max-connections", Usage: "Max number of concurrent connection allowed.  0 for no limit", Value: 1000},
