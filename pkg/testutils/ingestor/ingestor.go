//go:build !disableDocker

package ingestor

import (
	"context"
	"fmt"
	"path/filepath"

	"github.com/Azure/adx-mon/pkg/testutils"
	"github.com/testcontainers/testcontainers-go"
	"github.com/testcontainers/testcontainers-go/modules/k3s"
)

const (
	DefaultImage = "ingestor"
	DefaultTag   = "latest"
)

type IngestorContainer struct {
	testcontainers.Container
}

func Run(ctx context.Context, opts ...testcontainers.ContainerCustomizer) (*IngestorContainer, error) {
	req := testcontainers.ContainerRequest{
		Name: "ingestor" + testcontainers.SessionID(),
		FromDockerfile: testcontainers.FromDockerfile{
<<<<<<< HEAD
			Repo:       DefaultImage,
			Tag:        DefaultTag,
			Context:    rootDir,
			Dockerfile: "pkg/testutils/ingestor/Dockerfile",
			KeepImage:  true,
=======
			Repo:          DefaultImage,
			Tag:           DefaultTag,
			Context:       "../../..", // repo base
			Dockerfile:    "build/images/Dockerfile.ingestor",
			PrintBuildLog: true,
			KeepImage:     true,
>>>>>>> 71f015f9
		},
	}

	genericContainerReq := testcontainers.GenericContainerRequest{
		ContainerRequest: req,
		Reuse:            true,
	}

	for _, opt := range opts {
		if err := opt.Customize(&genericContainerReq); err != nil {
			return nil, err
		}
	}

	container, err := testcontainers.GenericContainer(ctx, genericContainerReq)
	var c *IngestorContainer
	if container != nil {
		c = &IngestorContainer{Container: container}
	}

	if err != nil {
		return c, fmt.Errorf("generic container: %w", err)
	}

	return c, nil
}

// WithStarted will start the container when it is created.
// You don't want to do this if you want to load the container into a k8s cluster.
func WithStarted() testcontainers.CustomizeRequestOption {
	return func(req *testcontainers.GenericContainerRequest) error {
		req.Started = true
		return nil
	}
}

func WithCluster(ctx context.Context, k *k3s.K3sContainer) testcontainers.CustomizeRequestOption {
	return func(req *testcontainers.GenericContainerRequest) error {
		req.LifecycleHooks = append(req.LifecycleHooks, testcontainers.ContainerLifecycleHooks{
			PreCreates: []testcontainers.ContainerRequestHook{
				func(ctx context.Context, req testcontainers.ContainerRequest) error {

					if err := k.LoadImages(ctx, DefaultImage+":"+DefaultTag); err != nil {
						return fmt.Errorf("failed to load image: %w", err)
					}

					rootDir, err := testutils.GetGitRootDir()
					if err != nil {
						return fmt.Errorf("failed to get git root dir: %w", err)
					}

					lfp := filepath.Join(rootDir, "pkg/testutils/ingestor/k8s.yaml")
					rfp := filepath.Join(testutils.K3sManifests, "ingestor.yaml")
					if err := k.CopyFileToContainer(ctx, lfp, rfp, 0644); err != nil {
						return fmt.Errorf("failed to copy file to container: %w", err)
					}

					return nil
				},
			},
		})

		return nil
	}
}

type KustoTableSchema struct{}

func (k *KustoTableSchema) TableName() string {
	return "Collector"
}

func (k *KustoTableSchema) CslColumns() []string {
	return []string{
		"msg:string",
		"lvl:string",
		"ts:datetime",
		"namespace:string",
		"container:string",
		"pod:string",
		"host:string",
	}
}<|MERGE_RESOLUTION|>--- conflicted
+++ resolved
@@ -25,20 +25,12 @@
 	req := testcontainers.ContainerRequest{
 		Name: "ingestor" + testcontainers.SessionID(),
 		FromDockerfile: testcontainers.FromDockerfile{
-<<<<<<< HEAD
-			Repo:       DefaultImage,
-			Tag:        DefaultTag,
-			Context:    rootDir,
-			Dockerfile: "pkg/testutils/ingestor/Dockerfile",
-			KeepImage:  true,
-=======
 			Repo:          DefaultImage,
 			Tag:           DefaultTag,
 			Context:       "../../..", // repo base
 			Dockerfile:    "build/images/Dockerfile.ingestor",
 			PrintBuildLog: true,
 			KeepImage:     true,
->>>>>>> 71f015f9
 		},
 	}
 
