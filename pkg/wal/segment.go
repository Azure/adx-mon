--- conflicted
+++ resolved
@@ -55,11 +55,7 @@
 
 	ErrSegmentClosed = errors.New("segment closed")
 
-<<<<<<< HEAD
 	sampleMetadataMagicNumber = []byte{0xC0, 0xDE, 0xC0, 0xDE}
-=======
-	sampleMetadataMagicNumber = []byte{0x0, 0x0, 0xC0, 0xDE}
->>>>>>> b3b1a437
 	sampleMetadataVersion     = []byte{0x0, 0x0, 0x0, 0x1} // If you update this value, also update Iterator
 )
 
@@ -167,7 +163,7 @@
 	flushCh  chan chan error
 }
 
-func NewSegment(dir, prefix string, opts ...WriteOption) (Segment, error) {
+func NewSegment(dir, prefix string) (Segment, error) {
 	flakeId := idgen.NextId()
 
 	createdAt, err := flakeutil.ParseFlakeID(flakeId.String())
@@ -205,9 +201,6 @@
 		appendCh: make(chan ring.Entry, 64),
 		flushCh:  make(chan chan error),
 	}
-	for _, opt := range opts {
-		opt(f)
-	}
 
 	f.wg.Add(1)
 	go f.flusher()
@@ -397,7 +390,6 @@
 	default:
 	}
 
-<<<<<<< HEAD
 	sampleMetadataBytes := 4 /* sampleMetadataMagicNumber */ + 4 /* sampleMetadataVersion */ + 2 /* sampleType */ + 2 /* sampleCount */
 	b := gbp.Get(len(buf) + sampleMetadataBytes)
 	defer gbp.Put(b)
@@ -412,18 +404,6 @@
 	}
 
 	entry.Value = append(b[:offset], buf...)
-=======
-	sampleMetadataBytes := 4 /* sampleMetadataMagicNumber */ + 4 /* sampleMetadataVersion */ + 2 /* sampleType */ + 4 /* sampleCount */
-	b := gbp.Get(len(buf) + sampleMetadataBytes)
-	defer gbp.Put(b)
-
-	copy(b[0:4], sampleMetadataMagicNumber[:])
-	copy(b[4:8], sampleMetadataVersion[:])
-	binary.BigEndian.PutUint16(b[8:10], uint16(s.sampleType))
-	binary.BigEndian.PutUint16(b[10:12], s.sampleCount)
-
-	entry.Value = append(b[:12], buf...)
->>>>>>> b3b1a437
 
 	s.ringBuf.Enqueue(entry)
 
