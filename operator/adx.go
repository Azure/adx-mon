package operator

import (
	"context"
	"encoding/csv"
	"encoding/json"
	"errors"
	"fmt"
	"io"
	"net/http"
	"sort"
	"strings"
	"time"

	adxmonv1 "github.com/Azure/adx-mon/api/v1"
	"github.com/Azure/adx-mon/pkg/celutil"
	"github.com/Azure/adx-mon/pkg/logger"
	"github.com/Azure/azure-kusto-go/kusto"
	"github.com/Azure/azure-kusto-go/kusto/kql"
	"github.com/Azure/azure-sdk-for-go/sdk/azcore"
	"github.com/Azure/azure-sdk-for-go/sdk/azcore/to"
	"github.com/Azure/azure-sdk-for-go/sdk/azidentity"
	"github.com/Azure/azure-sdk-for-go/sdk/resourcemanager/kusto/armkusto"
	armresources "github.com/Azure/azure-sdk-for-go/sdk/resourcemanager/resources/armresources"
	meta "k8s.io/apimachinery/pkg/api/meta"
	metav1 "k8s.io/apimachinery/pkg/apis/meta/v1"
	"k8s.io/apimachinery/pkg/runtime"
	ctrl "sigs.k8s.io/controller-runtime"
	"sigs.k8s.io/controller-runtime/pkg/client"
)

type AdxReconciler struct {
	client.Client
	Scheme *runtime.Scheme
}

const (
	// ADXClusterCreatingReason denotes a cluster that is being configured.
	ADXClusterCreatingReason = "Creating"
	// ADXClusterWaitingReason denotes a cluster that is fully configured and is waiting to become available.
	ADXClusterWaitingReason = "Waiting"

	otlpHubSchemaDefinition = "Timestamp:datetime, ObservedTimestamp:datetime, TraceId:string, SpanId:string, SeverityText:string, SeverityNumber:int, Body:dynamic, Resource:dynamic, Attributes:dynamic"
)

// resolvedClusterEndpoint returns the effective endpoint to use for a cluster,
// preferring the reconciled status endpoint and falling back to the spec when
// the status has not been populated yet.
func resolvedClusterEndpoint(cluster *adxmonv1.ADXCluster) string {
	if cluster.Status.Endpoint != "" {
		return cluster.Status.Endpoint
	}
	return cluster.Spec.Endpoint
}

func (r *AdxReconciler) setClusterCondition(ctx context.Context, cluster *adxmonv1.ADXCluster, status metav1.ConditionStatus, reason, message string, mutate func(*adxmonv1.ADXClusterStatus) bool) error {
	logger.Infof("ADXCluster %s: updating status - %s: %s", cluster.Spec.ClusterName, reason, message)
	condition := metav1.Condition{
		Type:               adxmonv1.ADXClusterConditionOwner,
		Status:             status,
		ObservedGeneration: cluster.GetGeneration(),
		LastTransitionTime: metav1.Now(),
		Reason:             reason,
		Message:            message,
	}
	changed := false
	if mutate != nil {
		if mutate(&cluster.Status) {
			changed = true
		}
	}
	if meta.SetStatusCondition(&cluster.Status.Conditions, condition) {
		changed = true
	}
	if changed {
		if err := r.Status().Update(ctx, cluster); err != nil {
			return fmt.Errorf("failed to update status: %w", err)
		}
	}
	return nil
}

func appliedProvisionStateEqual(a, b *adxmonv1.AppliedProvisionState) bool {
	if a == nil || b == nil {
		return a == nil && b == nil
	}
	if a.SkuName != b.SkuName || a.Tier != b.Tier {
		return false
	}
	if len(a.UserAssignedIdentities) != len(b.UserAssignedIdentities) {
		return false
	}
	// Compare identities as sets (order-independent)
	aSet := make(map[string]struct{}, len(a.UserAssignedIdentities))
	for _, id := range a.UserAssignedIdentities {
		aSet[id] = struct{}{}
	}
	for _, id := range b.UserAssignedIdentities {
		if _, found := aSet[id]; !found {
			return false
		}
	}
	return true
}

func copyAppliedProvisionState(src *adxmonv1.AppliedProvisionState) *adxmonv1.AppliedProvisionState {
	if src == nil {
		return nil
	}
	cp := &adxmonv1.AppliedProvisionState{
		SkuName: src.SkuName,
		Tier:    src.Tier,
	}
	if len(src.UserAssignedIdentities) > 0 {
		cp.UserAssignedIdentities = append([]string(nil), src.UserAssignedIdentities...)
	}
	return cp
}

func (r *AdxReconciler) Reconcile(ctx context.Context, req ctrl.Request) (ctrl.Result, error) {
	var cluster adxmonv1.ADXCluster
	if err := r.Get(ctx, req.NamespacedName, &cluster); err != nil {
		return ctrl.Result{}, client.IgnoreNotFound(err)
	}

	// CriteriaExpression gating: if specified and evaluates to false, skip reconciliation quietly.
	if expr := cluster.Spec.CriteriaExpression; expr != "" {
		labels := getOperatorClusterLabels()
		ok, err := celutil.EvaluateCriteriaExpression(labels, expr)
		if err != nil {
			logger.Errorf("ADXCluster %s/%s criteriaExpression error: %v", req.Namespace, req.Name, err)
			// Surface error via status condition for visibility. No explicit requeue—this is a
			// terminal error until the user edits the CRD (a CR update will trigger reconcile).
			c := metav1.Condition{Type: adxmonv1.ADXClusterConditionOwner, Status: metav1.ConditionFalse, Reason: "CriteriaExpressionError", Message: err.Error(), ObservedGeneration: cluster.GetGeneration(), LastTransitionTime: metav1.Now()}
			if meta.SetStatusCondition(&cluster.Status.Conditions, c) {
				_ = r.Status().Update(ctx, &cluster)
			}
			return ctrl.Result{}, nil
		}
		if !ok { // Expression false, mark condition and skip until spec changes
			c := metav1.Condition{Type: adxmonv1.ADXClusterConditionOwner, Status: metav1.ConditionFalse, Reason: "CriteriaExpressionFalse", Message: "criteriaExpression evaluated to false; skipping reconciliation", ObservedGeneration: cluster.GetGeneration(), LastTransitionTime: metav1.Now()}
			if meta.SetStatusCondition(&cluster.Status.Conditions, c) {
				_ = r.Status().Update(ctx, &cluster)
			}
			return ctrl.Result{}, nil
		}
	}

	logger.Infof("Reconciling ADXCluster %s/%s (generation %d)", req.Namespace, req.Name, cluster.GetGeneration())

	if cluster.DeletionTimestamp != nil {
		// Note, at this time we are not going to delete any Azure resources.
		logger.Infof("Cluster %s is being deleted", cluster.Spec.ClusterName)
		return ctrl.Result{}, nil
	}

	condition := meta.FindStatusCondition(cluster.Status.Conditions, adxmonv1.ADXClusterConditionOwner)
	switch {
	case condition == nil:
		// First time reconciliation
		logger.Infof("ADXCluster %s: first-time reconciliation (no existing condition)", cluster.Spec.ClusterName)
		return r.CreateCluster(ctx, &cluster)

	case condition.ObservedGeneration != cluster.GetGeneration():
		// CRD updated
		logger.Infof("ADXCluster %s: CRD updated (generation %d -> %d)", cluster.Spec.ClusterName, condition.ObservedGeneration, cluster.GetGeneration())
		return r.UpdateCluster(ctx, &cluster)

	case condition.Reason == ADXClusterCreatingReason:
		// Cluster is still being configured.
		logger.Infof("ADXCluster %s: continuing cluster creation process", cluster.Spec.ClusterName)
		return r.CreateCluster(ctx, &cluster)

	case condition.Reason == ADXClusterWaitingReason:
		// Check the status of the cluster
		logger.Infof("ADXCluster %s: checking cluster status", cluster.Spec.ClusterName)
		return r.CheckStatus(ctx, &cluster)
	}

	// Federated cluster support.
	if meta.IsStatusConditionTrue(cluster.Status.Conditions, adxmonv1.ADXClusterConditionOwner) && cluster.Spec.Role != nil {
		switch *cluster.Spec.Role {
		case adxmonv1.ClusterRolePartition:
			logger.Infof("ADXCluster %s: executing partition cluster heartbeat", cluster.Spec.ClusterName)
			return r.HeartbeatFederatedClusters(ctx, &cluster)
		case adxmonv1.ClusterRoleFederated:
			logger.Infof("ADXCluster %s: executing federated cluster reconciliation", cluster.Spec.ClusterName)
			return r.FederateClusters(ctx, &cluster)
		}
	}

	logger.Infof("ADXCluster %s: reconciliation complete (no action needed)", cluster.Spec.ClusterName)

	return ctrl.Result{}, nil
}

func (r *AdxReconciler) SetupWithManager(mgr ctrl.Manager) error {
	return ctrl.NewControllerManagedBy(mgr).
		For(&adxmonv1.ADXCluster{}).
		Complete(r)
}

func (r *AdxReconciler) CreateCluster(ctx context.Context, cluster *adxmonv1.ADXCluster) (ctrl.Result, error) {
	logger.Infof("ADXCluster %s: entering CreateCluster phase", cluster.Spec.ClusterName)

	if cluster.Spec.Provision == nil {
		if cluster.Spec.Endpoint == "" {
			_ = r.setClusterCondition(ctx, cluster, metav1.ConditionFalse, "ProvisioningDisabled", "No provisioning configuration or endpoint provided", func(status *adxmonv1.ADXClusterStatus) bool {
				changed := false
				if status.Endpoint != "" {
					status.Endpoint = ""
					changed = true
				}
				if status.AppliedProvisionState != nil {
					status.AppliedProvisionState = nil
					changed = true
				}
				return changed
			})
			return ctrl.Result{}, nil
		}

		logger.Infof("ADXCluster %s: provision section not specified; using provided endpoint", cluster.Spec.ClusterName)
		if err := r.setClusterCondition(ctx, cluster, metav1.ConditionTrue, "ProvisioningSkipped", fmt.Sprintf("Using existing endpoint %s", cluster.Spec.Endpoint), func(status *adxmonv1.ADXClusterStatus) bool {
			changed := false
			if status.Endpoint != cluster.Spec.Endpoint {
				status.Endpoint = cluster.Spec.Endpoint
				changed = true
			}
			if status.AppliedProvisionState != nil {
				status.AppliedProvisionState = nil
				changed = true
			}
			return changed
		}); err != nil {
			return ctrl.Result{}, err
		}
		return ctrl.Result{}, nil
	}

	if err := r.setClusterCondition(ctx, cluster, metav1.ConditionUnknown, ADXClusterCreatingReason, fmt.Sprintf("Creating ADX cluster %s", cluster.Name), nil); err != nil {
		return ctrl.Result{}, err
	}

	prov := cluster.Spec.Provision
	missing := []string{}
	if prov.SubscriptionId == "" {
		missing = append(missing, "subscriptionId")
	}
	if prov.ResourceGroup == "" {
		missing = append(missing, "resourceGroup")
	}
	if prov.Location == "" {
		missing = append(missing, "location")
	}
	if prov.SkuName == "" {
		missing = append(missing, "skuName")
	}
	if prov.Tier == "" {
		missing = append(missing, "tier")
	}
	if len(missing) > 0 {
		errMsg := fmt.Sprintf("missing required provisioning fields: %s", strings.Join(missing, ", "))
		logger.Errorf("ADXCluster %s: %s", cluster.Spec.ClusterName, errMsg)
		_ = r.setClusterCondition(ctx, cluster, metav1.ConditionFalse, "ProvisioningInvalid", errMsg, nil)
		return ctrl.Result{}, nil
	}

	cred, err := azidentity.NewDefaultAzureCredential(nil)
	if err != nil {
		return ctrl.Result{}, fmt.Errorf("failed to create default credential: %w", err)
	}
	registered, err := ensureAdxProvider(ctx, cred, prov.SubscriptionId)
	if err != nil {
		return ctrl.Result{}, fmt.Errorf("failed to ensure Kusto provider is registered: %w", err)
	}
	if !registered {
		logger.Infof("ADXCluster %s: waiting for provider registration, requeuing in 5 minutes", cluster.Spec.ClusterName)
		_ = r.setClusterCondition(ctx, cluster, metav1.ConditionUnknown, ADXClusterCreatingReason, fmt.Sprintf("Registering provider for subscription %s", prov.SubscriptionId), nil)
		return ctrl.Result{RequeueAfter: 5 * time.Minute}, nil
	}

	logger.Infof("ADXCluster %s: ensuring resource group", cluster.Spec.ClusterName)
	if err := ensureResourceGroup(ctx, cluster, cred); err != nil {
		return ctrl.Result{}, err
	}

	logger.Infof("ADXCluster %s: creating or updating Kusto cluster", cluster.Spec.ClusterName)
	clusterReady, err := createOrUpdateKustoCluster(ctx, cluster, cred)
	if err != nil {
		return ctrl.Result{}, err
	}
	if !clusterReady {
		logger.Infof("ADXCluster %s: cluster not ready yet, requeuing in 1 minute", cluster.Spec.ClusterName)
		_ = r.setClusterCondition(ctx, cluster, metav1.ConditionUnknown, ADXClusterCreatingReason, fmt.Sprintf("Provisioning ADX cluster %s", cluster.Spec.ClusterName), nil)
		return ctrl.Result{RequeueAfter: time.Minute}, nil
	}

	logger.Infof("ADXCluster %s: ensuring databases", cluster.Spec.ClusterName)
	dbCreated, err := ensureDatabases(ctx, cluster, cred)
	if err != nil {
		return ctrl.Result{}, err
	}
	if dbCreated {
		logger.Infof("ADXCluster %s: databases created, requeuing in 1 minute", cluster.Spec.ClusterName)
		_ = r.setClusterCondition(ctx, cluster, metav1.ConditionUnknown, ADXClusterCreatingReason, fmt.Sprintf("Provisioning ADX cluster %s databases", cluster.Spec.ClusterName), nil)
		return ctrl.Result{RequeueAfter: time.Minute}, nil
	}

	_ = r.setClusterCondition(ctx, cluster, metav1.ConditionUnknown, ADXClusterWaitingReason, "Provisioning ADX clusters", nil)

	logger.Infof("ADXCluster %s: CreateCluster phase complete, requeuing in 1 minute", cluster.Spec.ClusterName)
	return ctrl.Result{RequeueAfter: time.Minute}, nil
}

// ensureResourceGroup checks if the resource group exists and creates it if needed
func ensureResourceGroup(ctx context.Context, cluster *adxmonv1.ADXCluster, cred azcore.TokenCredential) error {
	rgClient, err := armresources.NewResourceGroupsClient(cluster.Spec.Provision.SubscriptionId, cred, nil)
	if err != nil {
		return fmt.Errorf("failed to create resource groups client: %w", err)
	}
	exists, err := rgClient.CheckExistence(ctx, cluster.Spec.Provision.ResourceGroup, nil)
	if err != nil {
		return fmt.Errorf("failed to check resource group existence: %w", err)
	}
	if !exists.Success {
		logger.Infof("Resource group %s not found, creating...", cluster.Spec.Provision.ResourceGroup)
		_, err = rgClient.CreateOrUpdate(ctx,
			cluster.Spec.Provision.ResourceGroup,
			armresources.ResourceGroup{
				Location: to.Ptr(cluster.Spec.Provision.Location),
			},
			nil)
		if err != nil {
			return fmt.Errorf("failed to create resource group: %w", err)
		}
	}
	return nil
}

// createOrUpdateKustoCluster creates the cluster if it doesn't exist, or waits for it to be ready
func createOrUpdateKustoCluster(ctx context.Context, cluster *adxmonv1.ADXCluster, cred azcore.TokenCredential) (bool, error) {
	clustersClient, err := armkusto.NewClustersClient(cluster.Spec.Provision.SubscriptionId, cred, nil)
	if err != nil {
		return false, fmt.Errorf("failed to create clusters client: %w", err)
	}
	available, err := clustersClient.CheckNameAvailability(
		ctx,
		cluster.Spec.Provision.Location,
		armkusto.ClusterCheckNameRequest{
			Name: to.Ptr(cluster.Spec.ClusterName),
		},
		nil,
	)
	if err != nil {
		return false, fmt.Errorf("failed to check cluster name availability: %w", err)
	}
	if available.NameAvailable != nil && *available.NameAvailable {
		logger.Infof("Creating Kusto cluster %s...", cluster.Spec.ClusterName)

		var identity *armkusto.Identity
		if cluster.Spec.Provision != nil && len(cluster.Spec.Provision.UserAssignedIdentities) != 0 {
			userAssignedIdentities := make(map[string]*armkusto.ComponentsSgqdofSchemasIdentityPropertiesUserassignedidentitiesAdditionalproperties)
			for _, u := range cluster.Spec.Provision.UserAssignedIdentities {
				userAssignedIdentities[u] = &armkusto.ComponentsSgqdofSchemasIdentityPropertiesUserassignedidentitiesAdditionalproperties{}
			}
			identity = &armkusto.Identity{
				Type:                   to.Ptr(armkusto.IdentityTypeUserAssigned),
				UserAssignedIdentities: userAssignedIdentities,
			}
		} else {
			identity = &armkusto.Identity{
				Type: to.Ptr(armkusto.IdentityTypeSystemAssigned),
			}
		}

		var autoScale *armkusto.OptimizedAutoscale
		if cluster.Spec.Provision.AutoScale {
			autoScale = &armkusto.OptimizedAutoscale{
				IsEnabled: to.Ptr(cluster.Spec.Provision.AutoScale),
				Maximum:   to.Ptr(int32(cluster.Spec.Provision.AutoScaleMax)),
				Minimum:   to.Ptr(int32(cluster.Spec.Provision.AutoScaleMin)),
				Version:   to.Ptr(int32(1)),
			}
		}
		_, err := clustersClient.BeginCreateOrUpdate(
			ctx,
			cluster.Spec.Provision.ResourceGroup,
			cluster.Spec.ClusterName,
			armkusto.Cluster{
				Location: to.Ptr(cluster.Spec.Provision.Location),
				SKU: &armkusto.AzureSKU{
					Name: toSku(cluster.Spec.Provision.SkuName),
					Tier: toTier(cluster.Spec.Provision.Tier),
				},
				Identity: identity,
				Properties: &armkusto.ClusterProperties{
					EnableAutoStop:     to.Ptr(false),
					EngineType:         to.Ptr(armkusto.EngineTypeV3),
					OptimizedAutoscale: autoScale,
				},
			},
			nil,
		)
		if err != nil {
			return false, fmt.Errorf("failed to create Kusto cluster: %w", err)
		}
		return false, nil // Cluster creation started, not ready yet
	} else {
		resp, err := clustersClient.Get(ctx, cluster.Spec.Provision.ResourceGroup, cluster.Spec.ClusterName, nil)
		if err != nil {
			// Check if this is a 403 Forbidden error for an existing cluster
			var respErr *azcore.ResponseError
			if errors.As(err, &respErr) && respErr.StatusCode == http.StatusForbidden {
				logger.Warnf("ADXCluster %s: insufficient permissions to check existing cluster status (403 Forbidden), assuming cluster exists and is ready", cluster.Spec.ClusterName)
				return true, nil // Assume the existing cluster is ready if we can't check it
			}
			return false, fmt.Errorf("failed to get cluster status: %w", err)
		}
		if resp.Properties == nil || resp.Properties.State == nil || *resp.Properties.State != armkusto.StateRunning {
			return false, nil // Not ready yet
		}
	}
	return true, nil // Cluster is ready
}

// ensureDatabases creates databases if they do not exist, returns true if any were created
func ensureDatabases(ctx context.Context, cluster *adxmonv1.ADXCluster, cred azcore.TokenCredential) (bool, error) {
	if cluster.Spec.Provision == nil {
		logger.Warnf("Skipping database ensure for cluster %s: provision configuration is empty", cluster.Spec.ClusterName)
		return false, nil
	}
	if cluster.Spec.Provision.SubscriptionId == "" || cluster.Spec.Provision.ResourceGroup == "" {
		return false, fmt.Errorf("cluster %s is missing subscriptionId or resourceGroup in provision spec", cluster.Spec.ClusterName)
	}

	databasesClient, err := armkusto.NewDatabasesClient(cluster.Spec.Provision.SubscriptionId, cred, nil)
	if err != nil {
		return false, fmt.Errorf("failed to create databases client: %w", err)
	}
	// Copy the database slice before appending so we don't mutate the
	// CR spec's backing array (Reconcile must treat spec as immutable).
	databases := append([]adxmonv1.ADXClusterDatabaseSpec(nil), cluster.Spec.Databases...)
	if cluster.Spec.Federation != nil && cluster.Spec.Federation.HeartbeatDatabase != nil {
		databases = append(databases, adxmonv1.ADXClusterDatabaseSpec{
			DatabaseName:  *cluster.Spec.Federation.HeartbeatDatabase,
			TelemetryType: adxmonv1.DatabaseTelemetryLogs,
		})
	}
	var dbCreated bool
	for _, db := range databases {
		available, err := databasesClient.CheckNameAvailability(
			ctx,
			cluster.Spec.Provision.ResourceGroup,
			cluster.Spec.ClusterName,
			armkusto.CheckNameRequest{
				Name: to.Ptr(db.DatabaseName),
				Type: to.Ptr(armkusto.TypeMicrosoftKustoClustersDatabases),
			},
			nil,
		)
		if err != nil {
			return false, fmt.Errorf("failed to check database name availability: %w", err)
		}
		if available.NameAvailable != nil && *available.NameAvailable {
			logger.Infof("Creating database %s in cluster %s...", db.DatabaseName, cluster.Spec.ClusterName)
			_, err = databasesClient.BeginCreateOrUpdate(
				ctx,
				cluster.Spec.Provision.ResourceGroup,
				cluster.Spec.ClusterName,
				db.DatabaseName,
				toDatabase(
					cluster.Spec.Provision.SubscriptionId,
					cluster.Spec.ClusterName,
					cluster.Spec.Provision.ResourceGroup,
					cluster.Spec.Provision.Location,
					db.DatabaseName,
				),
				nil,
			)
			if err != nil {
				return false, fmt.Errorf("failed to create database: %w", err)
			}
			dbCreated = true
		} else {
			logger.Infof("Database %s already exists in cluster %s", db.DatabaseName, cluster.Spec.ClusterName)
		}
	}
	return dbCreated, nil
}

func ensureHeartbeatTable(ctx context.Context, cluster *adxmonv1.ADXCluster) (bool, error) {
	if cluster.Spec.Role == nil ||
		*cluster.Spec.Role != adxmonv1.ClusterRoleFederated ||
		cluster.Spec.Federation == nil ||
		cluster.Spec.Federation.HeartbeatDatabase == nil ||
		cluster.Spec.Federation.HeartbeatTable == nil {
		return false, nil
	}
	endpoint := resolvedClusterEndpoint(cluster)
	if strings.TrimSpace(endpoint) == "" {
		return false, fmt.Errorf("heartbeat table cannot be ensured without an endpoint")
	}
	ep := kusto.NewConnectionStringBuilder(endpoint)
	if strings.HasPrefix(endpoint, "https://") {
		// Enables kustainer integration testing
		ep.WithDefaultAzureCredential()
	}
	client, err := kusto.New(ep)
	if err != nil {
		return false, fmt.Errorf("failed to create Kusto client: %w", err)
	}
	defer client.Close()

	q := kql.New(".show tables | where TableName == ").AddString(*cluster.Spec.Federation.HeartbeatTable).AddLiteral(" | count")
	result, err := client.Mgmt(ctx, *cluster.Spec.Federation.HeartbeatDatabase, q)
	if err != nil {
		return false, fmt.Errorf("failed to query Kusto tables: %w", err)
	}
	defer result.Stop()

	for {
		row, errInline, errFinal := result.NextRowOrError()
		if errFinal == io.EOF {
			break
		}
		if errInline != nil {
			continue
		}
		if errFinal != nil {
			return false, fmt.Errorf("failed to retrieve tables: %w", errFinal)
		}

		var t TableExists
		if err := row.ToStruct(&t); err != nil {
			return false, fmt.Errorf("failed to parse table count: %w", err)
		}
		if t.Count > 0 {
			// Table exists, nothing to do
			return false, nil
		}
	}

	stmt := kql.New(".create table ").AddTable(*cluster.Spec.Federation.HeartbeatTable).AddLiteral("(Timestamp: datetime, ClusterEndpoint: string, Schema: dynamic, PartitionMetadata: dynamic)")
	_, err = client.Mgmt(ctx, *cluster.Spec.Federation.HeartbeatDatabase, stmt)
	return true, err
}

type TableExists struct {
	Count int64 `kusto:"Count"`
}

func (r *AdxReconciler) UpdateCluster(ctx context.Context, cluster *adxmonv1.ADXCluster) (ctrl.Result, error) {
	logger.Infof("ADXCluster %s: entering UpdateCluster phase", cluster.Spec.ClusterName)

	// Note: This method handles existing Kusto clusters where the operator may not have full
	// management permissions. When encountering 403 Forbidden errors from Azure APIs, the operator
	// gracefully degrades to allow federation features to continue working while skipping
	// cluster management operations that require elevated permissions.

	// To accurately detect and reconcile user-driven changes to the cluster configuration (such as Sku, Tier, or UserAssignedIdentities),
	// the operator stores a snapshot of the last-applied configuration. This allows the operator to distinguish between changes made
	// via the CRD (which should be reconciled) and any modifications made directly in Azure (which are intentionally ignored).
	// By comparing the current CRD spec to the stored applied state, we can determine exactly which fields the user has updated
	// and ensure only those changes are propagated to the managed cluster.
	if cluster.Spec.Provision == nil {
		logger.Infof("ADXCluster %s: no provision spec, marking as bring-your-own", cluster.Spec.ClusterName)
		endpoint := strings.TrimSpace(cluster.Spec.Endpoint)
		statusType := metav1.ConditionTrue
		reason := "ProvisioningSkipped"
		message := "Cluster is already reconciled"
		if endpoint == "" {
			statusType = metav1.ConditionFalse
			reason = "ProvisioningDisabled"
			message = "No provisioning configuration or endpoint provided"
		} else {
			message = fmt.Sprintf("Using existing endpoint %s", endpoint)
		}
		if err := r.setClusterCondition(ctx, cluster, statusType, reason, message, func(status *adxmonv1.ADXClusterStatus) bool {
			changed := false
			if status.Endpoint != endpoint {
				status.Endpoint = endpoint
				changed = true
			}
			if status.AppliedProvisionState != nil {
				status.AppliedProvisionState = nil
				changed = true
			}
			return changed
		}); err != nil {
			return ctrl.Result{}, err
		}
		return ctrl.Result{}, nil // Since we don't have a previous state, we can't update
	}
	appliedProvisionState := cluster.Status.AppliedProvisionState
	if appliedProvisionState == nil {
		appliedProvisionState = &adxmonv1.AppliedProvisionState{}
	}

	// Now get the current state of the cluster
	cred, err := azidentity.NewDefaultAzureCredential(nil)
	if err != nil {
		return ctrl.Result{}, fmt.Errorf("failed to create default credential: %w", err)
	}

	clustersClient, err := armkusto.NewClustersClient(cluster.Spec.Provision.SubscriptionId, cred, nil)
	if err != nil {
		return ctrl.Result{}, fmt.Errorf("failed to create clusters client: %w", err)
	}
	resp, err := clustersClient.Get(ctx, cluster.Spec.Provision.ResourceGroup, cluster.Spec.ClusterName, nil)
	if err != nil {
		// Check if this is a 403 Forbidden error, which is expected when the operator
		// is managing existing clusters without sufficient permissions to read cluster details
		var respErr *azcore.ResponseError
		if errors.As(err, &respErr) && respErr.StatusCode == http.StatusForbidden {
			logger.Warnf("ADXCluster %s: insufficient permissions to read cluster details (403 Forbidden), skipping cluster updates - operator can still perform federation tasks", cluster.Spec.ClusterName)
			c := metav1.Condition{
				Type:               adxmonv1.ADXClusterConditionOwner,
				Status:             metav1.ConditionTrue,
				ObservedGeneration: cluster.GetGeneration(),
				LastTransitionTime: metav1.Now(),
				Reason:             "PermissionRestricted",
				Message:            "Cluster management restricted due to insufficient permissions, federation features remain available",
			}
			if meta.SetStatusCondition(&cluster.Status.Conditions, c) {
				if err := r.Status().Update(ctx, cluster); err != nil {
					return ctrl.Result{}, fmt.Errorf("failed to update status: %w", err)
				}
			}
			return ctrl.Result{}, nil // Non-terminal state, federation can still work
		}
		return ctrl.Result{}, fmt.Errorf("failed to get cluster status: %w", err)
	}

	logger.Infof("ADXCluster %s: checking for cluster configuration changes", cluster.Spec.ClusterName)
	clusterUpdate, updated := diffSkus(resp, appliedProvisionState, cluster)
	var identitiesUpdated bool
	clusterUpdate, identitiesUpdated = diffIdentities(resp, appliedProvisionState, cluster, clusterUpdate)
	if identitiesUpdated {
		updated = true
	}

	if !updated {
		logger.Infof("ADXCluster %s: no updates needed, marking as complete", cluster.Spec.ClusterName)

		var desiredApplied *adxmonv1.AppliedProvisionState
		if cluster.Spec.Provision != nil {
			desiredApplied = &adxmonv1.AppliedProvisionState{
				SkuName: cluster.Spec.Provision.SkuName,
				Tier:    cluster.Spec.Provision.Tier,
			}
			if len(cluster.Spec.Provision.UserAssignedIdentities) > 0 {
				desiredApplied.UserAssignedIdentities = append([]string(nil), cluster.Spec.Provision.UserAssignedIdentities...)
			}
		}

		if err := r.setClusterCondition(ctx, cluster, metav1.ConditionTrue, "Complete", "Cluster is already reconciled", func(status *adxmonv1.ADXClusterStatus) bool {
			changed := false
			if !appliedProvisionStateEqual(status.AppliedProvisionState, desiredApplied) {
				status.AppliedProvisionState = copyAppliedProvisionState(desiredApplied)
				changed = true
			}
			return changed
		}); err != nil {
			return ctrl.Result{}, err
		}
		return ctrl.Result{}, nil // Terminal state, cluster is up-to-date
	}

	logger.Infof("ADXCluster %s: applying cluster updates", cluster.Spec.ClusterName)
	_, err = clustersClient.BeginCreateOrUpdate(
		ctx,
		cluster.Spec.Provision.ResourceGroup,
		cluster.Spec.ClusterName,
		clusterUpdate,
		nil,
	)
	if err != nil {
		return ctrl.Result{}, fmt.Errorf("failed to update Kusto cluster: %w", err)
	}

	logger.Infof("ADXCluster %s: cluster update initiated, requeuing in 1 minute", cluster.Spec.ClusterName)
	c := metav1.Condition{
		Type:               adxmonv1.ADXClusterConditionOwner,
		Status:             metav1.ConditionUnknown,
		ObservedGeneration: cluster.GetGeneration(),
		LastTransitionTime: metav1.Now(),
		Reason:             ADXClusterWaitingReason,
		Message:            "Cluster is updating",
	}
	if meta.SetStatusCondition(&cluster.Status.Conditions, c) {
		if err := r.Status().Update(ctx, cluster); err != nil {
			return ctrl.Result{}, fmt.Errorf("failed to update status: %w", err)
		}
	}
	return ctrl.Result{RequeueAfter: time.Minute}, nil
}

func diffSkus(resp armkusto.ClustersClientGetResponse, applied *adxmonv1.AppliedProvisionState, cluster *adxmonv1.ADXCluster) (armkusto.Cluster, bool) {
	clusterUpdate := armkusto.Cluster{
		Location: resp.Location,
		Identity: resp.Identity,
		Tags:     resp.Tags,
	}

	if cluster.Spec.Provision == nil {
		return clusterUpdate, false
	}

	desiredSku := strings.TrimSpace(cluster.Spec.Provision.SkuName)
	desiredTier := strings.TrimSpace(cluster.Spec.Provision.Tier)

	var currentSku, currentTier string
	if resp.SKU != nil {
		if resp.SKU.Name != nil {
			currentSku = string(*resp.SKU.Name)
		}
		if resp.SKU.Tier != nil {
			currentTier = string(*resp.SKU.Tier)
		}
	}

	var appliedSku, appliedTier string
	if applied != nil {
		appliedSku = strings.TrimSpace(applied.SkuName)
		appliedTier = strings.TrimSpace(applied.Tier)
	}

	// Early return if both desiredSku and desiredTier are empty.
	// This is safe because the CRD contract requires these fields when spec.provision exists.
	// If the contract changes, revisit this logic to ensure state changes (removal/reset) are detected.
	if desiredSku == "" && desiredTier == "" {
		return clusterUpdate, false
	}

	// Nothing to do if the cluster already matches the desired state.
	if desiredSku == currentSku && desiredTier == currentTier {
		return clusterUpdate, false
	}

	// Only attempt an update when the actual state still matches what we previously applied.
	if applied != nil && (appliedSku != currentSku || appliedTier != currentTier) {
		return clusterUpdate, false
	}

	clusterUpdate.SKU = &armkusto.AzureSKU{
		Name: toSku(desiredSku),
		Tier: toTier(desiredTier),
	}
	return clusterUpdate, true
}

func diffIdentities(resp armkusto.ClustersClientGetResponse, applied *adxmonv1.AppliedProvisionState, cluster *adxmonv1.ADXCluster, clusterUpdate armkusto.Cluster) (armkusto.Cluster, bool) {
	if cluster.Spec.Provision == nil {
		return clusterUpdate, false
	}

	desiredSet := make(map[string]struct{})
	for _, id := range cluster.Spec.Provision.UserAssignedIdentities {
		id = strings.TrimSpace(id)
		if id == "" {
			continue
		}
		desiredSet[id] = struct{}{}
	}

	appliedSet := make(map[string]struct{})
	if applied != nil {
		for _, id := range applied.UserAssignedIdentities {
			id = strings.TrimSpace(id)
			if id == "" {
				continue
			}
			appliedSet[id] = struct{}{}
		}
	}

	actualSet := make(map[string]struct{})
	if resp.Identity != nil && resp.Identity.UserAssignedIdentities != nil {
		for id := range resp.Identity.UserAssignedIdentities {
			actualSet[id] = struct{}{}
		}
	}

	finalSet := make(map[string]*armkusto.ComponentsSgqdofSchemasIdentityPropertiesUserassignedidentitiesAdditionalproperties)
	for id := range actualSet {
		if _, managed := appliedSet[id]; !managed {
			finalSet[id] = &armkusto.ComponentsSgqdofSchemasIdentityPropertiesUserassignedidentitiesAdditionalproperties{}
		}
	}
	for id := range desiredSet {
		finalSet[id] = &armkusto.ComponentsSgqdofSchemasIdentityPropertiesUserassignedidentitiesAdditionalproperties{}
	}

	if len(finalSet) == len(actualSet) {
		same := true
		for id := range actualSet {
			if _, ok := finalSet[id]; !ok {
				same = false
				break
			}
		}
		if same {
			return clusterUpdate, false
		}
	}

	if clusterUpdate.Identity == nil {
		clusterUpdate.Identity = &armkusto.Identity{}
	}
	clusterUpdate.Identity.Type = identityTypeForUpdate(resp.Identity, len(finalSet) > 0)
	if len(finalSet) == 0 {
		clusterUpdate.Identity.UserAssignedIdentities = nil
	} else {
		clusterUpdate.Identity.UserAssignedIdentities = finalSet
	}
	return clusterUpdate, true
}

func identityTypeForUpdate(existing *armkusto.Identity, includeUserAssigned bool) *armkusto.IdentityType {
	hasSystemAssigned := identityHasSystem(existing)
	switch {
	case hasSystemAssigned && includeUserAssigned:
		t := armkusto.IdentityTypeSystemAssignedUserAssigned
		return &t
	case hasSystemAssigned:
		t := armkusto.IdentityTypeSystemAssigned
		return &t
	case includeUserAssigned:
		t := armkusto.IdentityTypeUserAssigned
		return &t
	default:
		t := armkusto.IdentityTypeNone
		return &t
	}
}

func identityHasSystem(identity *armkusto.Identity) bool {
	if identity == nil || identity.Type == nil {
		return false
	}
	switch *identity.Type {
	case armkusto.IdentityTypeSystemAssigned, armkusto.IdentityTypeSystemAssignedUserAssigned:
		return true
	default:
		return strings.Contains(string(*identity.Type), "SystemAssigned")
	}
}

func (r *AdxReconciler) CheckStatus(ctx context.Context, cluster *adxmonv1.ADXCluster) (ctrl.Result, error) {
	logger.Infof("ADXCluster %s: checking cluster status", cluster.Spec.ClusterName)

	if cluster.Spec.Provision == nil {
		endpoint := strings.TrimSpace(resolvedClusterEndpoint(cluster))
		if endpoint == "" {
			_ = r.setClusterCondition(ctx, cluster, metav1.ConditionFalse, "ProvisioningDisabled", "No provisioning configuration or endpoint provided", func(status *adxmonv1.ADXClusterStatus) bool {
				changed := false
				if status.Endpoint != "" {
					status.Endpoint = ""
					changed = true
				}
				if status.AppliedProvisionState != nil {
					status.AppliedProvisionState = nil
					changed = true
				}
				return changed
			})
			return ctrl.Result{}, nil
		}
		if err := r.setClusterCondition(ctx, cluster, metav1.ConditionTrue, "ProvisioningSkipped", fmt.Sprintf("Using existing endpoint %s", endpoint), func(status *adxmonv1.ADXClusterStatus) bool {
			changed := false
			if status.Endpoint != endpoint {
				status.Endpoint = endpoint
				changed = true
			}
			if status.AppliedProvisionState != nil {
				status.AppliedProvisionState = nil
				changed = true
			}
			return changed
		}); err != nil {
			return ctrl.Result{}, err
		}
		return ctrl.Result{}, nil
	}

	cred, err := azidentity.NewDefaultAzureCredential(nil)
	if err != nil {
		return ctrl.Result{}, fmt.Errorf("failed to create default credential: %w", err)
	}

	clustersClient, err := armkusto.NewClustersClient(cluster.Spec.Provision.SubscriptionId, cred, nil)
	if err != nil {
		return ctrl.Result{}, fmt.Errorf("failed to create clusters client: %w", err)
	}
	resp, err := clustersClient.Get(ctx, cluster.Spec.Provision.ResourceGroup, cluster.Spec.ClusterName, nil)
	if err != nil {
		var respErr *azcore.ResponseError
		if errors.As(err, &respErr) && respErr.StatusCode == http.StatusForbidden {
			logger.Warnf("ADXCluster %s: insufficient permissions to check cluster status (403 Forbidden), assuming cluster is ready for federation tasks", cluster.Spec.ClusterName)
			if err := r.setClusterCondition(ctx, cluster, metav1.ConditionTrue, "PermissionRestricted", "Cluster status check restricted due to insufficient permissions, federation features remain available", nil); err != nil {
				return ctrl.Result{}, err
			}
			return ctrl.Result{}, nil
		}
		return ctrl.Result{}, fmt.Errorf("failed to get cluster status: %w", err)
	}
	if resp.Properties == nil || resp.Properties.State == nil {
		logger.Infof("ADXCluster %s: cluster properties not available yet, requeuing in 1 minute", cluster.Spec.ClusterName)
		_ = r.setClusterCondition(ctx, cluster, metav1.ConditionUnknown, ADXClusterWaitingReason, "Cluster properties unavailable", nil)
		return ctrl.Result{RequeueAfter: time.Minute}, nil
	}

	logger.Infof("ADXCluster %s: cluster state is %s", cluster.Spec.ClusterName, string(*resp.Properties.State))

	if *resp.Properties.State == armkusto.StateRunning {
		endpoint := ""
		if resp.Properties.URI != nil {
			endpoint = *resp.Properties.URI
		}
		if endpoint == "" {
			endpoint = resolvedClusterEndpoint(cluster)
		}

		var desiredApplied *adxmonv1.AppliedProvisionState
		if cluster.Spec.Provision != nil {
			desiredApplied = &adxmonv1.AppliedProvisionState{
				SkuName: cluster.Spec.Provision.SkuName,
				Tier:    cluster.Spec.Provision.Tier,
			}
			if len(cluster.Spec.Provision.UserAssignedIdentities) > 0 {
				desiredApplied.UserAssignedIdentities = append([]string(nil), cluster.Spec.Provision.UserAssignedIdentities...)
			}
		}

		if err := r.setClusterCondition(ctx, cluster, metav1.ConditionTrue, "ClusterReady", fmt.Sprintf("Cluster %s is ready", cluster.Spec.ClusterName), func(status *adxmonv1.ADXClusterStatus) bool {
			changed := false
			if status.Endpoint != endpoint {
				status.Endpoint = endpoint
				changed = true
			}
			if !appliedProvisionStateEqual(status.AppliedProvisionState, desiredApplied) {
				status.AppliedProvisionState = copyAppliedProvisionState(desiredApplied)
				changed = true
			}
			return changed
		}); err != nil {
			return ctrl.Result{}, err
		}
		return ctrl.Result{}, nil
	}

	if resp.Properties.ProvisioningState != nil && *resp.Properties.ProvisioningState == armkusto.ProvisioningStateFailed {
		logger.Errorf("ADXCluster %s: cluster provisioning failed", cluster.Spec.ClusterName)
		if err := r.setClusterCondition(ctx, cluster, metav1.ConditionFalse, string(armkusto.ProvisioningStateFailed), "Cluster creation failed", nil); err != nil {
			return ctrl.Result{}, err
		}
		return ctrl.Result{}, nil
	}

	logger.Infof("ADXCluster %s: cluster not ready yet (state: %s), requeuing in 1 minute", cluster.Spec.ClusterName, string(*resp.Properties.State))
	_ = r.setClusterCondition(ctx, cluster, metav1.ConditionUnknown, ADXClusterWaitingReason, fmt.Sprintf("Cluster state: %s", string(*resp.Properties.State)), nil)
	return ctrl.Result{RequeueAfter: time.Minute}, nil
}

func (r *AdxReconciler) HeartbeatFederatedClusters(ctx context.Context, cluster *adxmonv1.ADXCluster) (ctrl.Result, error) {
	if cluster.Spec.Role == nil ||
		*cluster.Spec.Role != adxmonv1.ClusterRolePartition ||
		cluster.Spec.Federation == nil ||
		cluster.Spec.Federation.FederationTargets == nil ||
		cluster.Spec.Federation.Partitioning == nil {
		return ctrl.Result{}, nil
	}

	logger.Infof("ADXCluster %s: sending heartbeats to %d federated clusters", cluster.Spec.ClusterName, len(cluster.Spec.Federation.FederationTargets))
	for _, target := range cluster.Spec.Federation.FederationTargets {
		if err := heartbeatFederatedCluster(ctx, cluster, target); err != nil {
			logger.Errorf("Failed to heartbeat federated cluster %s: %v", target.Endpoint, err)
			continue
		}
		logger.Infof("Heartbeat sent to federated cluster %s", target.Endpoint)
	}
	logger.Infof("ADXCluster %s: heartbeat cycle complete, requeuing in 10 minutes", cluster.Spec.ClusterName)
	return ctrl.Result{RequeueAfter: 10 * time.Minute}, nil
}

func heartbeatFederatedCluster(ctx context.Context, cluster *adxmonv1.ADXCluster, target adxmonv1.ADXClusterFederatedClusterSpec) error {
	partitionClusterEndpoint := resolvedClusterEndpoint(cluster)
	ep := kusto.NewConnectionStringBuilder(partitionClusterEndpoint)
	if strings.HasPrefix(partitionClusterEndpoint, "https://") {
		// Enables kustainer integration testing
		ep.WithDefaultAzureCredential()
	}
	client, err := kusto.New(ep)
	if err != nil {
		return fmt.Errorf("failed to create Kusto client: %w", err)
	}
	defer client.Close()

	q := kql.New(".show databases")
	result, err := client.Mgmt(ctx, target.HeartbeatDatabase, q)
	if err != nil {
		return fmt.Errorf("failed to query databases: %w", err)
	}

	var databases []string
	for {
		row, errInline, errFinal := result.NextRowOrError()
		if errFinal == io.EOF {
			break
		}
		if errInline != nil {
			continue
		}
		if errFinal != nil {
			result.Stop()
			return fmt.Errorf("failed to retrieve databases: %w", errFinal)
		}

		var dbr DatabaseRec
		if err := row.ToStruct(&dbr); err != nil {
			result.Stop()
			return fmt.Errorf("failed to parse database: %w", err)
		}
		databases = append(databases, dbr.DatabaseName)
	}
	result.Stop()

	var schema []ADXClusterSchema
	for _, database := range databases {
		s := ADXClusterSchema{
			Database:     database,
			TableSchemas: make(map[string]string),
		}
		q := kql.New(".show database schema")
		result, err := client.Mgmt(ctx, database, q)
		if err != nil {
			return fmt.Errorf("failed to query database schema: %w", err)
		}

		tableColumns := make(map[string][]string)
		for {
			row, errInline, errFinal := result.NextRowOrError()
			if errFinal == io.EOF {
				break
			}
			if errInline != nil {
				continue
			}
			if errFinal != nil {
				result.Stop()
				return fmt.Errorf("failed to retrieve database schema: %w", errFinal)
			}

			var rec DatabaseSchemaRec
			if err := row.ToStruct(&rec); err != nil {
				result.Stop()
				return fmt.Errorf("failed to parse database schema: %w", err)
			}
			if rec.TableName == "" {
				continue
			}
			colDef := fmt.Sprintf("['%s']:%s", rec.ColumnName, rec.ColumnType)
			tableColumns[rec.TableName] = append(tableColumns[rec.TableName], colDef)
		}
		result.Stop()

		for tableName, cols := range tableColumns {
			s.Tables = append(s.Tables, tableName)
			s.TableSchemas[tableName] = strings.Join(cols, ", ")
		}
		sort.Strings(s.Tables)

		q = kql.New(".show functions")
		result, err = client.Mgmt(ctx, database, q)
		if err != nil {
			return fmt.Errorf("failed to query functions: %w", err)
		}

		for {
			row, errInline, errFinal := result.NextRowOrError()
			if errFinal == io.EOF {
				break
			}
			if errInline != nil {
				continue
			}
			if errFinal != nil {
				result.Stop()
				return fmt.Errorf("failed to retrieve functions: %w", errFinal)
			}

			var fn FunctionRec
			if err := row.ToStruct(&fn); err != nil {
				result.Stop()
				return fmt.Errorf("failed to parse function: %w", err)
			}

			isView, viewSchema, err := checkIfFunctionIsView(ctx, client, database, fn.Name)
			if err == nil && isView {
				s.Views = append(s.Views, fn.Name)
				s.TableSchemas[fn.Name] = viewSchema
			}
		}
		result.Stop()
		sort.Strings(s.Views)

		schema = append(schema, s)
	}

	federatedClusterEndpoint := target.Endpoint
	ep = kusto.NewConnectionStringBuilder(federatedClusterEndpoint)
	if strings.HasPrefix(federatedClusterEndpoint, "https://") && target.ManagedIdentityClientId != "" {
		// Enables kustainer integration testing
		ep.WithUserManagedIdentity(target.ManagedIdentityClientId)
	}
	federatedClient, err := kusto.New(ep)
	if err != nil {
		return fmt.Errorf("failed to create Kusto client: %w", err)
	}
	defer federatedClient.Close()

	schemaData, err := json.Marshal(schema)
	if err != nil {
		return fmt.Errorf("failed to marshal schema: %w", err)
	}

	partitionMetadata, err := json.Marshal(*cluster.Spec.Federation.Partitioning)
	if err != nil {
		return fmt.Errorf("failed to marshal partition metadata: %w", err)
	}

	// Use encoding/csv to properly escape CSV fields
	var b strings.Builder
	w := csv.NewWriter(&b)
	w.Write([]string{
		time.Now().Format(time.RFC3339),
		partitionClusterEndpoint,
		string(schemaData),
		string(partitionMetadata),
	})
	w.Flush()
	row := strings.TrimRight(b.String(), "\n") // Remove trailing newline added by csv.Writer
	stmt := kql.New(".ingest inline into table ").
		AddTable(target.HeartbeatTable).
		AddLiteral(" <| ").AddUnsafe(row)
	_, err = federatedClient.Mgmt(ctx, target.HeartbeatDatabase, stmt)
	return err
}

type TableRec struct {
	TableName string `json:"TableName"`
}

type DatabaseRec struct {
	DatabaseName string `json:"DatabaseName"`
}

type DatabaseExistsRec struct {
	Count int64 `kusto:"Count"`
}

type DatabaseSchemaRec struct {
	TableName  string `kusto:"TableName"`
	ColumnName string `kusto:"ColumnName"`
	ColumnType string `kusto:"ColumnType"`
}

type ADXClusterSchema struct {
	Database     string            `json:"database"`
	Tables       []string          `json:"tables"`
	TableSchemas map[string]string `json:"tableSchemas,omitempty"`
	Views        []string          `json:"views"`
}

func (r *AdxReconciler) FederateClusters(ctx context.Context, cluster *adxmonv1.ADXCluster) (ctrl.Result, error) {
	if cluster.Spec.Role == nil ||
		*cluster.Spec.Role != adxmonv1.ClusterRoleFederated ||
		cluster.Spec.Federation == nil ||
		cluster.Spec.Federation.HeartbeatDatabase == nil ||
		cluster.Spec.Federation.HeartbeatTable == nil {
		return ctrl.Result{}, nil
	}

	logger.Infof("ADXCluster %s: starting federation reconciliation", cluster.Spec.ClusterName)

	// Step 1: Create Kusto client
	endpoint := strings.TrimSpace(resolvedClusterEndpoint(cluster))
	if endpoint == "" {
		logger.Infof("ADXCluster %s: endpoint unavailable for federation, requeuing", cluster.Spec.ClusterName)
		return ctrl.Result{RequeueAfter: time.Minute}, nil
	}
	ep := kusto.NewConnectionStringBuilder(endpoint)
	if strings.HasPrefix(endpoint, "https://") {
		ep.WithDefaultAzureCredential()
	}
	client, err := kusto.New(ep)
	if err != nil {
		return ctrl.Result{}, fmt.Errorf("failed to create Kusto client: %w", err)
	}
	defer client.Close()

	// Step 2: Ensure heartbeat table exists
	_, err = ensureHeartbeatTable(ctx, cluster)
	if err != nil {
		return ctrl.Result{}, fmt.Errorf("failed to ensure heartbeat table: %w", err)
	}

	// Step 3: Query heartbeat table
	logger.Infof("ADXCluster %s: querying heartbeat table for federation data", cluster.Spec.ClusterName)
	rows, err := queryHeartbeatTable(ctx, client, *cluster.Spec.Federation.HeartbeatDatabase, *cluster.Spec.Federation.HeartbeatTable, *cluster.Spec.Federation.HeartbeatTTL)
	if err != nil {
		return ctrl.Result{}, fmt.Errorf("failed to query heartbeat table: %w", err)
	}

	// Step 4: Parse result
	schemaByEndpoint, _ := parseHeartbeatRows(rows)
	logger.Infof("ADXCluster %s: processed heartbeat data from %d partition clusters", cluster.Spec.ClusterName, len(schemaByEndpoint))

	// Step 5: Unique list of databases
	dbSet := extractDatabasesFromSchemas(schemaByEndpoint)
	var dbSpecs []adxmonv1.ADXClusterDatabaseSpec
	for db := range dbSet {
		dbSpecs = append(dbSpecs, adxmonv1.ADXClusterDatabaseSpec{DatabaseName: db})
	}
	logger.Infof("ADXCluster %s: ensuring %d databases exist for federation", cluster.Spec.ClusterName, len(dbSpecs))
	cred, err := azidentity.NewDefaultAzureCredential(nil)
	if err != nil {
		return ctrl.Result{}, fmt.Errorf("failed to create default credential: %w", err)
	}
	merged := mergeDatabaseSpecs(cluster.Spec.Databases, dbSpecs)
	tempCluster := cluster.DeepCopy()
	tempCluster.Spec.Databases = merged
	_, err = ensureDatabases(ctx, tempCluster, cred)
	if err != nil {
		return ctrl.Result{}, fmt.Errorf("failed to ensure databases: %w", err)
	}

	// Step 6: Map tables and views to endpoints
	dbTableEndpoints := mapTablesToEndpoints(schemaByEndpoint)

<<<<<<< HEAD
	// Step 7: Extract hub database names for entity group replication
	var hubDatabases []string
	for _, dbSpec := range merged {
		hubDatabases = append(hubDatabases, dbSpec.DatabaseName)
	}

	// Step 8: Generate and execute entity group definitions
	entityGroupsByDB := generateEntityGroupDefinitions(schemaByEndpoint, hubDatabases)
	logger.Infof("ADXCluster %s: updating entity groups for %d databases", cluster.Spec.ClusterName, len(entityGroupsByDB))
	const maxScriptSize = 1024 * 1024 // 1MB
	for db, entityGroups := range entityGroupsByDB {
		logger.Infof("ADXCluster %s: executing %d entity groups for database %s", cluster.Spec.ClusterName, len(entityGroups), db)
		scripts := splitKustoScripts(entityGroups, maxScriptSize)
		if err := executeKustoScripts(ctx, client, db, scripts); err != nil {
			return ctrl.Result{}, fmt.Errorf("failed to execute entity group scripts for db %s: %w", db, err)
		}
	}

	// Step 9: Generate function definitions
	funcsByDB := generateKustoFunctionDefinitions(dbTableEndpoints)

	// Step 10/11: For each database, split scripts and execute
=======
	// Step 7: Ensure hub tables exist for all tables and views
	logger.Infof("ADXCluster %s: ensuring hub tables exist for alias functions", cluster.Spec.ClusterName)
	for db, tableMap := range dbTableEndpoints {
		// Build a map with empty schemas to use OTLP default for all tables
		tables := make(map[string]string)
		for table := range tableMap {
			tables[table] = ""
		}
		if err := ensureHubTables(ctx, client, db, tables); err != nil {
			return ctrl.Result{}, fmt.Errorf("failed to ensure hub tables for database %s: %w", db, err)
		}
	}

	// Step 8: Generate function definitions
	funcsByDB := generateKustoFunctionDefinitions(dbTableEndpoints)

	// Step 9: For each database, split scripts and execute
>>>>>>> b1ac264a
	logger.Infof("ADXCluster %s: updating Kusto functions for %d databases", cluster.Spec.ClusterName, len(funcsByDB))
	for db, funcs := range funcsByDB {
		logger.Infof("ADXCluster %s: executing %d functions for database %s", cluster.Spec.ClusterName, len(funcs), db)
		scripts := splitKustoScripts(funcs, maxScriptSize)
		if err := executeKustoScripts(ctx, client, db, scripts); err != nil {
			return ctrl.Result{}, fmt.Errorf("failed to execute Kusto scripts for db %s: %w", db, err)
		}
	}

	logger.Infof("ADXCluster %s: federation reconciliation complete, requeuing in 10 minutes", cluster.Spec.ClusterName)
	return ctrl.Result{RequeueAfter: 10 * time.Minute}, nil
}

// getIMDSMetadata queries Azure IMDS for metadata about the current environment
func getIMDSMetadata(ctx context.Context, imdsURL string) (location, subscriptionId, resourceGroup, aksClusterName string, ok bool) {
	if imdsURL == "" {
		imdsURL = "http://169.254.169.254/metadata/instance?api-version=2021-02-01"
	}
	req, err := http.NewRequestWithContext(ctx, "GET", imdsURL, nil)
	if err != nil {
		return
	}
	req.Header.Set("Metadata", "true")
	client := &http.Client{Timeout: 2 * time.Second}
	resp, err := client.Do(req)
	if err != nil || resp.StatusCode != 200 {
		return
	}
	defer resp.Body.Close()
	var imds struct {
		Compute struct {
			Location       string `json:"location"`
			SubscriptionId string `json:"subscriptionId"`
			ResourceGroup  string `json:"resourceGroupName"`
			Name           string `json:"name"`
		} `json:"compute"`
	}
	if err := json.NewDecoder(resp.Body).Decode(&imds); err != nil {
		return
	}
	if imds.Compute.Location != "" && imds.Compute.SubscriptionId != "" {
		// For AKS nodes, name will be like "aks-nodepool1-12345678-vmss000000"
		// Extract the AKS cluster name from the prefix
		if parts := strings.Split(imds.Compute.Name, "-"); len(parts) > 2 {
			aksClusterName = parts[0]
		}
		return imds.Compute.Location, imds.Compute.SubscriptionId, imds.Compute.ResourceGroup, aksClusterName, true
	}
	return
}

// recommendedSKUs defines the preferred SKUs in priority order
var recommendedSKUs = []string{
	"Standard_L8as_v3",
	"Standard_L16as_v3",
	"Standard_L32as_v3",
}

// getBestAvailableSKU queries Azure for available SKUs and returns the highest priority one
func getBestAvailableSKU(ctx context.Context, subscriptionId string, region string, cred azcore.TokenCredential) (sku, tier string, err error) {
	clustersClient, err := armkusto.NewClustersClient(subscriptionId, cred, nil)
	if err != nil {
		return "", "", fmt.Errorf("failed to create clusters client: %w", err)
	}

	// Get list of SKUs available in the region
	availableSKUs := make(map[string]bool)
	pager := clustersClient.NewListSKUsPager(nil)
	for pager.More() {
		page, err := pager.NextPage(ctx)
		if err != nil {
			return "", "", fmt.Errorf("failed to get SKUs: %w", err)
		}
		for _, sku := range page.Value {
			if sku.ResourceType != nil && *sku.ResourceType == "clusters" &&
				sku.Tier != nil && *sku.Tier == "Standard" {
				for _, loc := range sku.Locations {
					if strings.EqualFold(*loc, region) {
						availableSKUs[*sku.Name] = true
					}
				}
			}
		}
	}

	// Check recommended SKUs in priority order
	for _, recommendedSKU := range recommendedSKUs {
		if availableSKUs[recommendedSKU] {
			return recommendedSKU, "Standard", nil
		}
	}

	// If no recommended SKU is available, pick the first available Standard SKU
	var allSKUs []string
	for sku := range availableSKUs {
		allSKUs = append(allSKUs, sku)
	}
	if len(allSKUs) > 0 {
		sort.Strings(allSKUs) // Sort for deterministic selection
		return allSKUs[0], "Standard", nil
	}

	return "", "", fmt.Errorf("no suitable SKU found in region %s", region)
}

func ensureAdxProvider(ctx context.Context, cred azcore.TokenCredential, subscriptionID string) (bool, error) {
	// Check if Kusto provider is registered
	providersClient, err := armresources.NewProvidersClient(subscriptionID, cred, nil)
	if err != nil {
		return false, fmt.Errorf("failed to create providers client: %w", err)
	}

	provider, err := providersClient.Get(ctx, "Microsoft.Kusto", nil)
	if err != nil {
		return false, fmt.Errorf("failed to get Kusto provider status: %w", err)
	}

	if provider.RegistrationState != nil && *provider.RegistrationState != "Registered" {
		logger.Infof("Registering Microsoft.Kusto resource provider...")
		_, err = providersClient.Register(ctx, "Microsoft.Kusto", nil)
		if err != nil {
			return false, fmt.Errorf("failed to register Kusto provider: %w", err)
		}

		return false, nil // Registration in progress
	}

	return true, nil
}

func toSku(sku string) *armkusto.AzureSKUName {
	if strings.TrimSpace(sku) == "" {
		return nil
	}
	for _, candidate := range armkusto.PossibleAzureSKUNameValues() {
		if string(candidate) == sku {
			value := candidate
			return &value
		}
	}
	value := armkusto.AzureSKUName(sku)
	return &value
}

func toTier(tier string) *armkusto.AzureSKUTier {
	if strings.TrimSpace(tier) == "" {
		return nil
	}
	for _, candidate := range armkusto.PossibleAzureSKUTierValues() {
		if string(candidate) == tier {
			value := candidate
			return &value
		}
	}
	value := armkusto.AzureSKUTier(tier)
	return &value
}

func toDatabase(subId, clusterName, rgName, location, dbName string) *armkusto.Database {
	return &armkusto.Database{
		Kind:     to.Ptr(armkusto.KindReadWrite),
		Location: to.Ptr(location),
		ID:       to.Ptr(fmt.Sprintf("/subscriptions/%s/resourceGroups/%s/providers/Microsoft.Kusto/Clusters/%s/databases/%s", subId, rgName, clusterName, dbName)),
		Name:     to.Ptr(dbName),
		Type:     to.Ptr("Microsoft.Kusto/Clusters/Databases"),
	}
}

// HeartbeatRow represents a row in the heartbeat table
// Schema: Timestamp: datetime, ClusterEndpoint: string, Schema: dynamic, PartitionMetadata: dynamic
type HeartbeatRow struct {
	Timestamp         time.Time         `kusto:"Timestamp"`
	ClusterEndpoint   string            `kusto:"ClusterEndpoint"`
	Schema            json.RawMessage   `kusto:"Schema"`
	PartitionMetadata map[string]string `kusto:"PartitionMetadata"`
}

// Helper: Query the heartbeat table for recent entries
func queryHeartbeatTable(ctx context.Context, client *kusto.Client, database, table, ttl string) ([]HeartbeatRow, error) {
	query := fmt.Sprintf("%s | where Timestamp > ago(%s)", table, ttl)
	result, err := client.Query(ctx, database, kql.New("").AddUnsafe(query))
	if err != nil {
		return nil, fmt.Errorf("failed to query heartbeat table: %w", err)
	}
	defer result.Stop()

	var rows []HeartbeatRow
	for {
		row, errInline, errFinal := result.NextRowOrError()
		if errFinal == io.EOF {
			break
		}
		if errInline != nil {
			continue
		}
		if errFinal != nil {
			return nil, fmt.Errorf("failed to read heartbeat row: %w", errFinal)
		}
		var h HeartbeatRow
		if err := row.ToStruct(&h); err != nil {
			return nil, fmt.Errorf("failed to parse heartbeat row: %w", err)
		}
		rows = append(rows, h)
	}
	return rows, nil
}

// Helper: Parse heartbeat rows into endpoint->schema and endpoint->partitionMetadata
func parseHeartbeatRows(rows []HeartbeatRow) (map[string][]ADXClusterSchema, map[string]map[string]string) {
	schemaByEndpoint := make(map[string][]ADXClusterSchema)
	partitionMetaByEndpoint := make(map[string]map[string]string)
	for _, row := range rows {
		var schema []ADXClusterSchema
		if err := json.Unmarshal(row.Schema, &schema); err != nil {
			logger.Errorf("failed to parse schema for endpoint %s: %v", row.ClusterEndpoint, err)
			continue
		}
		schemaByEndpoint[row.ClusterEndpoint] = schema
		partitionMetaByEndpoint[row.ClusterEndpoint] = row.PartitionMetadata
	}
	return schemaByEndpoint, partitionMetaByEndpoint
}

// Helper: Extract unique databases from schemas
func extractDatabasesFromSchemas(schemas map[string][]ADXClusterSchema) map[string]struct{} {
	dbSet := make(map[string]struct{})
	for _, dbSchemas := range schemas {
		for _, schema := range dbSchemas {
			dbSet[schema.Database] = struct{}{}
		}
	}
	return dbSet
}

func mergeDatabaseSpecs(userDbs, discoveredDbs []adxmonv1.ADXClusterDatabaseSpec) []adxmonv1.ADXClusterDatabaseSpec {
	combined := make(map[string]adxmonv1.ADXClusterDatabaseSpec, len(userDbs)+len(discoveredDbs))
	for _, db := range userDbs {
		combined[db.DatabaseName] = db
	}
	for _, db := range discoveredDbs {
		if existing, ok := combined[db.DatabaseName]; ok {
			if existing.TelemetryType == "" {
				combined[db.DatabaseName] = db
			}
			continue
		}
		combined[db.DatabaseName] = db
	}
	merged := make([]adxmonv1.ADXClusterDatabaseSpec, 0, len(combined))
	for _, db := range combined {
		merged = append(merged, db)
	}
	sort.Slice(merged, func(i, j int) bool { return merged[i].DatabaseName < merged[j].DatabaseName })
	return merged
}

func collectInventoryByDatabase(schemas map[string][]ADXClusterSchema) map[string]map[string]string {
	inventory := make(map[string]map[string]string)
	for _, dbSchemas := range schemas {
		for _, schema := range dbSchemas {
			if inventory[schema.Database] == nil {
				inventory[schema.Database] = make(map[string]string)
			}
			for _, table := range schema.Tables {
				if strings.TrimSpace(table) == "" {
					continue
				}
				if s, ok := schema.TableSchemas[table]; ok {
					inventory[schema.Database][table] = s
				} else {
					if _, exists := inventory[schema.Database][table]; !exists {
						inventory[schema.Database][table] = ""
					}
				}
			}
			for _, view := range schema.Views {
				if strings.TrimSpace(view) == "" {
					continue
				}
				if s, ok := schema.TableSchemas[view]; ok {
					inventory[schema.Database][view] = s
				} else {
					if _, exists := inventory[schema.Database][view]; !exists {
						inventory[schema.Database][view] = ""
					}
				}
			}
		}
	}
	return inventory
}

func databaseExists(ctx context.Context, cluster *adxmonv1.ADXCluster, database string) (bool, error) {
	endpoint := strings.TrimSpace(resolvedClusterEndpoint(cluster))
	if endpoint == "" {
		return false, fmt.Errorf("cluster endpoint is empty")
	}
	csb := kusto.NewConnectionStringBuilder(endpoint)
	if strings.HasPrefix(endpoint, "https://") {
		csb.WithDefaultAzureCredential()
	}
	client, err := kusto.New(csb)
	if err != nil {
		return false, fmt.Errorf("failed to create Kusto client: %w", err)
	}
	defer client.Close()

	stmt := kql.New(".show databases | where Name == ").AddString(database).AddLiteral(" | count")
	result, err := client.Mgmt(ctx, "", stmt)
	if err != nil {
		return false, fmt.Errorf("failed to query database existence: %w", err)
	}
	defer result.Stop()

	for {
		row, errInline, errFinal := result.NextRowOrError()
		if errFinal == io.EOF {
			break
		}
		if errInline != nil {
			continue
		}
		if errFinal != nil {
			return false, fmt.Errorf("failed to read database existence: %w", errFinal)
		}
		var rec DatabaseExistsRec
		if err := row.ToStruct(&rec); err != nil {
			return false, fmt.Errorf("failed to parse database existence: %w", err)
		}
		return rec.Count > 0, nil
	}

	return false, nil
}

func ensureHubTables(ctx context.Context, client *kusto.Client, database string, tables map[string]string) error {
	var tableNames []string
	for t := range tables {
		tableNames = append(tableNames, t)
	}
	sort.Strings(tableNames)

	for _, table := range tableNames {
		schema := tables[table]
		if strings.TrimSpace(table) == "" {
			continue
		}
		exists, err := tableExists(ctx, client, database, table)
		if err != nil {
			return fmt.Errorf("failed to check table existence for %s.%s: %w", database, table, err)
		}
		if exists {
			continue
		}

		schemaDef := otlpHubSchemaDefinition
		if schema != "" {
			schemaDef = schema
		}

		stmt := kql.New(".create table ").
			AddUnsafe(table).
			AddLiteral(" (").
			AddUnsafe(schemaDef).
			AddLiteral(")")
		if _, err := client.Mgmt(ctx, database, stmt); err != nil {
			return fmt.Errorf("failed to create table %s.%s: %w", database, table, err)
		}
		logger.Infof("Created hub table %s.%s using schema: %s", database, table, schemaDef)
	}
	return nil
}

func tableExists(ctx context.Context, client *kusto.Client, database, table string) (bool, error) {
	query := kql.New(".show tables | where TableName == ").AddString(table).AddLiteral(" | count")
	result, err := client.Mgmt(ctx, database, query)
	if err != nil {
		return false, fmt.Errorf("failed to query table existence: %w", err)
	}
	defer result.Stop()

	for {
		row, errInline, errFinal := result.NextRowOrError()
		if errFinal == io.EOF {
			break
		}
		if errInline != nil {
			continue
		}
		if errFinal != nil {
			return false, fmt.Errorf("failed to read table existence: %w", errFinal)
		}
		var rec DatabaseExistsRec
		if err := row.ToStruct(&rec); err != nil {
			return false, fmt.Errorf("failed to parse table existence: %w", err)
		}
		return rec.Count > 0, nil
	}

	return false, nil
}

// Helper: Map tables and views to endpoints for each database
func mapTablesToEndpoints(schemas map[string][]ADXClusterSchema) map[string]map[string][]string {
	dbTableEndpoints := make(map[string]map[string][]string)
	for endpoint, dbSchemas := range schemas {
		for _, schema := range dbSchemas {
			db := schema.Database
			if dbTableEndpoints[db] == nil {
				dbTableEndpoints[db] = make(map[string][]string)
			}
			// Include both tables and views from spoke clusters
			for _, table := range schema.Tables {
				dbTableEndpoints[db][table] = append(dbTableEndpoints[db][table], endpoint)
			}
			for _, view := range schema.Views {
				dbTableEndpoints[db][view] = append(dbTableEndpoints[db][view], endpoint)
			}
		}
	}
	return dbTableEndpoints
}

// Helper: Map spoke databases to their endpoints
func mapSpokeDatabases(schemas map[string][]ADXClusterSchema) map[string][]string {
	dbEndpoints := make(map[string][]string)
	for endpoint, dbSchemas := range schemas {
		for _, schema := range dbSchemas {
			db := schema.Database
			dbEndpoints[db] = append(dbEndpoints[db], endpoint)
		}
	}
	return dbEndpoints
}

// Helper: Generate entity group definitions for spoke databases, replicated across all hub databases
// Each spoke database gets an entity group named "{SpokeDatabaseName}Spoke" containing all cluster endpoints
// that have that database. These entity groups are created in every hub database.
// Note: ADX does not support .create-or-alter for entity groups, so we use .drop followed by .create.
// The script executes with ContinueOnErrors=true, so the drop will succeed even if the entity group doesn't exist.
func generateEntityGroupDefinitions(schemaByEndpoint map[string][]ADXClusterSchema, hubDatabases []string) map[string][]string {
	// Map spoke databases to their endpoints
	spokeDBEndpoints := mapSpokeDatabases(schemaByEndpoint)

	// Sort spoke database names for deterministic output
	var spokeDBNames []string
	for db := range spokeDBEndpoints {
		spokeDBNames = append(spokeDBNames, db)
	}
	sort.Strings(spokeDBNames)

	// Sort hub databases for deterministic output
	sortedHubDBs := append([]string(nil), hubDatabases...)
	sort.Strings(sortedHubDBs)

	// Generate entity group statements for each spoke database
	entityGroupsByHubDB := make(map[string][]string)
	for _, spokeDB := range spokeDBNames {
		endpoints := spokeDBEndpoints[spokeDB]
		if len(endpoints) == 0 {
			continue
		}

		// Sort endpoints for deterministic output
		sortedEndpoints := append([]string(nil), endpoints...)
		sort.Strings(sortedEndpoints)

		// Build the entity list: cluster('ep1').database('db'), cluster('ep2').database('db'), ...
		var entities []string
		for _, ep := range sortedEndpoints {
			entities = append(entities, fmt.Sprintf("cluster('%s').database('%s')", ep, spokeDB))
		}

		// Entity group name: {SpokeDatabaseName}Spoke
		entityGroupName := fmt.Sprintf("%sSpoke", spokeDB)
		// ADX doesn't support .create-or-alter for entity groups, so we drop first then create.
		// The drop may fail if the entity group doesn't exist, but ContinueOnErrors=true handles this.
		dropStmt := fmt.Sprintf(".drop entity_group %s", entityGroupName)
		createStmt := fmt.Sprintf(".create entity_group %s (%s)", entityGroupName, strings.Join(entities, ", "))

		// Replicate this entity group definition to all hub databases
		for _, hubDB := range sortedHubDBs {
			entityGroupsByHubDB[hubDB] = append(entityGroupsByHubDB[hubDB], dropStmt, createStmt)
		}
	}

	return entityGroupsByHubDB
}

// Helper: Generate Kusto function definitions for each table
func generateKustoFunctionDefinitions(dbTableEndpoints map[string]map[string][]string) map[string][]string {
	funcsByDB := make(map[string][]string)
	for db, tableMap := range dbTableEndpoints {
		for table, endpoints := range tableMap {
			var clusters []string
			for _, ep := range endpoints {
				clusters = append(clusters, fmt.Sprintf("cluster('%s').database('%s')", ep, db))
			}
			macro := fmt.Sprintf("macro-expand entity_group [%s] as X ( X.%s )", strings.Join(clusters, ", "), table)
			funcDef := fmt.Sprintf(".create-or-alter function %s() { %s }", table, macro)
			funcsByDB[db] = append(funcsByDB[db], funcDef)
		}
	}
	return funcsByDB
}

// Helper: Split Kusto scripts if they approach 1MB and add script preamble and comments
func splitKustoScripts(funcs []string, maxSize int) [][]string {
	const scriptPreamble = ".execute database script with (ContinueOnErrors=true)\n<|\n"
	var scripts [][]string
	var current []string
	currentSize := len(scriptPreamble)
	for _, f := range funcs {
		// Add comment and newline before each function
		funcWithComment := "//\n" + f + "\n"
		sz := len(funcWithComment)
		if currentSize+sz > maxSize && len(current) > 0 {
			scripts = append(scripts, current)
			current = nil
			currentSize = len(scriptPreamble)
		}
		current = append(current, funcWithComment)
		currentSize += sz
	}
	if len(current) > 0 {
		scripts = append(scripts, current)
	}
	return scripts
}

// Helper: Execute Kusto scripts in a database, using the .execute database script preamble
func executeKustoScripts(ctx context.Context, client *kusto.Client, database string, scripts [][]string) error {
	const scriptPreamble = ".execute database script with (ContinueOnErrors=true)\n<|\n"
	for _, script := range scripts {
		fullScript := scriptPreamble + strings.Join(script, "")
		_, err := client.Mgmt(ctx, database, kql.New("").AddUnsafe(fullScript))
		if err != nil {
			return fmt.Errorf("failed to execute Kusto script: %w", err)
		}
	}
	return nil
}

type FunctionRec struct {
	Name       string `kusto:"Name"`
	Parameters string `kusto:"Parameters"`
	Body       string `kusto:"Body"`
	Folder     string `kusto:"Folder"`
	DocString  string `kusto:"DocString"`
}

type FunctionKind struct {
	Kind string `kusto:"FunctionKind"`
}

type FunctionSchemaRec struct {
	Kind          string          `kusto:"FunctionKind"`
	OutputColumns json.RawMessage `kusto:"OutputColumns"`
}

type OutputColumn struct {
	Name    string `json:"Name"`
	CslType string `json:"CslType"`
}

func checkIfFunctionIsView(ctx context.Context, client *kusto.Client, database, functionName string) (bool, string, error) {
	q := kql.New(".show function ").AddUnsafe(functionName).AddLiteral(" schema as json | project FunctionKind = todynamic(Schema).FunctionKind, OutputColumns = todynamic(Schema).OutputColumns")
	result, err := client.Mgmt(ctx, database, q)
	if err != nil {
		return false, "", fmt.Errorf("failed to query function schema: %w", err)
	}
	defer result.Stop()

	for {
		row, errInline, errFinal := result.NextRowOrError()
		if errFinal == io.EOF {
			break
		}
		if errInline != nil {
			continue
		}
		if errFinal != nil {
			return false, "", fmt.Errorf("failed to retrieve function schema: %w", errFinal)
		}

		var rec FunctionSchemaRec
		if err := row.ToStruct(&rec); err != nil {
			return false, "", fmt.Errorf("failed to parse function schema: %w", err)
		}

		if rec.Kind != "ViewFunction" {
			return false, "", nil
		}

		var cols []OutputColumn
		if err := json.Unmarshal(rec.OutputColumns, &cols); err != nil {
			return false, "", fmt.Errorf("failed to parse output columns: %w", err)
		}

		var parts []string
		for _, col := range cols {
			parts = append(parts, fmt.Sprintf("['%s']:%s", col.Name, col.CslType))
		}
		return true, strings.Join(parts, ", "), nil
	}

	return false, "", nil
}<|MERGE_RESOLUTION|>--- conflicted
+++ resolved
@@ -1239,7 +1239,6 @@
 	// Step 6: Map tables and views to endpoints
 	dbTableEndpoints := mapTablesToEndpoints(schemaByEndpoint)
 
-<<<<<<< HEAD
 	// Step 7: Extract hub database names for entity group replication
 	var hubDatabases []string
 	for _, dbSpec := range merged {
@@ -1258,12 +1257,7 @@
 		}
 	}
 
-	// Step 9: Generate function definitions
-	funcsByDB := generateKustoFunctionDefinitions(dbTableEndpoints)
-
-	// Step 10/11: For each database, split scripts and execute
-=======
-	// Step 7: Ensure hub tables exist for all tables and views
+	// Step 9: Ensure hub tables exist for all tables and views
 	logger.Infof("ADXCluster %s: ensuring hub tables exist for alias functions", cluster.Spec.ClusterName)
 	for db, tableMap := range dbTableEndpoints {
 		// Build a map with empty schemas to use OTLP default for all tables
@@ -1276,11 +1270,10 @@
 		}
 	}
 
-	// Step 8: Generate function definitions
+	// Step 10: Generate function definitions
 	funcsByDB := generateKustoFunctionDefinitions(dbTableEndpoints)
 
-	// Step 9: For each database, split scripts and execute
->>>>>>> b1ac264a
+	// Step 11: For each database, split scripts and execute
 	logger.Infof("ADXCluster %s: updating Kusto functions for %d databases", cluster.Spec.ClusterName, len(funcsByDB))
 	for db, funcs := range funcsByDB {
 		logger.Infof("ADXCluster %s: executing %d functions for database %s", cluster.Spec.ClusterName, len(funcs), db)
