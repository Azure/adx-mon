package alerter

import (
	"context"
	"fmt"
	"net/http"
	"os"
	"sync"
	"time"

	"github.com/Azure/adx-mon/alert"
	"github.com/Azure/adx-mon/alerter/engine"
	"github.com/Azure/adx-mon/alerter/multikustoclient"
	"github.com/Azure/adx-mon/logger"
	"github.com/Azure/azure-kusto-go/kusto"
	"github.com/prometheus/client_golang/prometheus"
	"github.com/prometheus/client_golang/prometheus/promauto"
	"github.com/prometheus/client_golang/prometheus/promhttp"
	"sigs.k8s.io/controller-runtime/pkg/client"

	"github.com/Azure/adx-mon/alerter/rules"
)

type AlerterOpts struct {
	Dev            bool
	KustoEndpoints map[string]string
	Region         string
	AlertAddr      string
	Cloud          string
	Port           int
	Concurrency    int

	// MaxNotifications is the maximum number of notifications to send per rule.
	MaxNotifications int

	MSIID       string
	MSIResource string
	CtrlCli     client.Client
}

// share with executor or fine for both to define privately?
type ruleStore interface {
	Rules() []*rules.Rule
	Open(context.Context) error
	Close() error
}

type Alerter struct {
	log      logger.Logger
	clients  map[string]KustoClient
	queue    chan struct{}
	alertCli *alert.Client
	opts     *AlerterOpts

	wg        sync.WaitGroup
	executor  *engine.Executor
	ctx       context.Context
	closeFn   context.CancelFunc
	CtrlCli   client.Client
	ruleStore ruleStore
}

type KustoClient interface {
	Mgmt(ctx context.Context, db string, query kusto.Stmt, options ...kusto.MgmtOption) (*kusto.RowIterator, error)
	Query(ctx context.Context, db string, query kusto.Stmt, options ...kusto.QueryOption) (*kusto.RowIterator, error)
	Endpoint() string
}

var ruleErrorCounter = promauto.NewCounterVec(
	prometheus.CounterOpts{
		Namespace: "l2m",
		Subsystem: "engine",
		Name:      "errors",
		Help:      "Number of errors encountered in the primary execution engine",
	},
	[]string{"region"},
)

func NewService(opts *AlerterOpts) (*Alerter, error) {
	log, err := newLogger()
	if err != nil {
		return nil, fmt.Errorf("failed to construct logger: %w", err)
	}

	ruleStore := rules.NewStore(rules.StoreOpts{
		Region:  opts.Region,
		CtrlCli: opts.CtrlCli,
	})

	l2m := &Alerter{
		opts:      opts,
		log:       log,
		queue:     make(chan struct{}, opts.Concurrency),
		CtrlCli:   opts.CtrlCli,
		ruleStore: ruleStore,
	}

	if opts.MSIID != "" {
		logger.Info("Using MSI ID=%s", opts.MSIID)
	}

	kclient, err := multikustoclient.New(opts.KustoEndpoints, opts.MSIID, opts.MaxNotifications)
	if err != nil {
		return nil, err
	}

	if opts.CtrlCli == nil {
		logger.Warn("No kusto endpoints provided, using fake kusto clients")
		fakeRule := &rules.Rule{
			Namespace: "fake-namespace",
			Name:      "FakeRule",
			Database:  "FakeDB",
			Interval:  time.Minute,
			Query:     `UnderlayNodeInfo | where Region == ParamRegion | limit 1 | project Title="test"`,
		}
		l2m.clients[fakeRule.Database] = fakeKustoClient{endpoint: "http://fake.endpoint"}
		ruleStore.Register(fakeRule)
	}

	if opts.AlertAddr == "" {
		logger.Warn("No alert address provided, using fake alert handler")
		http.Handle("/alerts", fakeAlertHandler())
		opts.AlertAddr = fmt.Sprintf("http://localhost:%d", opts.Port)
	}

	alertCli, err := alert.NewClient(time.Minute)
	if err != nil {
		return nil, fmt.Errorf("failed to create alert client: %w", err)
	}
	l2m.alertCli = alertCli

	executor := engine.NewExecutor(
		engine.ExecutorOpts{
			AlertCli:    alertCli,
			AlertAddr:   opts.AlertAddr,
			Region:      opts.Region,
			KustoClient: kclient,
			RuleStore:   ruleStore,
		})

	l2m.executor = executor
	return l2m, nil
}

func Lint(ctx context.Context, opts *AlerterOpts, path string) error {
	log, err := newLogger()
	if err != nil {
		return fmt.Errorf("failed to construct logger: %w", err)
	}

	ruleStore, err := rules.FromPath(path, opts.Region)
	if err != nil {
		return err
	}
	log.Info("Linting rules from path=%s", path)

	lint := NewLinter()
	http.Handle("/alerts", lint.Handler())
	fakeaddr := fmt.Sprintf("http://localhost:%d", opts.Port)
	alertCli, err := alert.NewClient(time.Minute)

	kclient, err := multikustoclient.New(opts.KustoEndpoints, opts.MSIID, opts.MaxNotifications)
	if err != nil {
		return err
	}
	executor := engine.NewExecutor(engine.ExecutorOpts{
		AlertCli:    alertCli,
		AlertAddr:   fakeaddr,
		KustoClient: kclient,
		RuleStore:   ruleStore,
		Region:      opts.Region,
	})

	go func() {
		logger.Info("Listening at :%d", opts.Port)
		http.Handle("/metrics", promhttp.Handler())
		if err := http.ListenAndServe(fmt.Sprintf(":%d", opts.Port), nil); err != nil {
			fmt.Fprintln(os.Stderr, err)
			os.Exit(1)
		}
	}()

	executor.RunOnce(ctx)
	if lint.HasFailedQueries() {
		return fmt.Errorf("failed to lint rules")
	}
	lint.Log(log)
	return nil
}

func (l *Alerter) Open(ctx context.Context) error {
	l.ctx, l.closeFn = context.WithCancel(ctx)

	logger.Info("Starting adx-mon alerter")

	if err := l.ruleStore.Open(ctx); err != nil {
		return fmt.Errorf("failed to open rule store: %w", err)
	}

	if err := l.executor.Open(ctx); err != nil {
		return fmt.Errorf("failed to open executor: %w", err)
	}

	go func() {
		logger.Info("Listening at :%d", l.opts.Port)
		http.Handle("/metrics", promhttp.Handler())
		if err := http.ListenAndServe(fmt.Sprintf(":%d", l.opts.Port), nil); err != nil {
			fmt.Fprintln(os.Stderr, err)
			os.Exit(1)
		}
	}()

	return nil
}

<<<<<<< HEAD
func (l *Alerter) Endpoint(db string) string {
	if l.clients[db] != nil {
		return l.clients[db].Endpoint()
	} else {
		return "unknown"
	}
}

// make multikustoclient to share between linter and service
type extendedKustoClient struct {
	client           KustoClient
	MaxNotifications int
}

// extendedKustoClient.Query returns an error and number of rows returned
func (c extendedKustoClient) Query(ctx context.Context, qc *engine.QueryContext, fn func(context.Context, string, *engine.QueryContext, *table.Row) error) (error, int) {
	var iter *kusto.RowIterator
	var err error
	if qc.Rule.IsMgmtQuery {
		iter, err = c.client.Mgmt(ctx, qc.Rule.Database, qc.Stmt)
		if err != nil {
			return fmt.Errorf("failed to execute management kusto query=%s/%s: %w", qc.Rule.Namespace, qc.Rule.Name, err), 0
		}
	} else {
		iter, err = c.client.Query(ctx, qc.Rule.Database, qc.Stmt, kusto.ResultsProgressiveDisable())
		if err != nil {
			return fmt.Errorf("failed to execute kusto query=%s/%s: %w, %s", qc.Rule.Namespace, qc.Rule.Name, err, qc.Stmt), 0
		}
	}

	var rows int
	defer iter.Stop()
	if err := iter.Do(func(row *table.Row) error {
		rows++
		if rows > c.MaxNotifications {
			metrics.NotificationUnhealthy.WithLabelValues(qc.Rule.Namespace, qc.Rule.Name).Set(1)
			return fmt.Errorf("%s/%s returned more than %d icm, throttling query", qc.Rule.Namespace, qc.Rule.Name, c.MaxNotifications)
		}

		return fn(ctx, c.client.Endpoint(), qc, row)
	}); err != nil {
		return err, c.MaxNotifications
	}

	// reset health metric since we didn't get any errors
	metrics.NotificationUnhealthy.WithLabelValues(qc.Rule.Namespace, qc.Rule.Name).Set(0)
	return nil, rows
}

func (c extendedKustoClient) Endpoint(db string) string {
	cl := c.client
	return cl.Endpoint()
}

func (l *Alerter) Query(ctx context.Context, qc *engine.QueryContext, fn func(context.Context, string, *engine.QueryContext, *table.Row) error) (error, int) {
	client := l.clients[qc.Rule.Database]
	if client == nil {
		return fmt.Errorf("no client found for database=%s", qc.Rule.Database), 0
	}
	return extendedKustoClient{client: client, MaxNotifications: l.opts.MaxNotifications}.Query(ctx, qc, fn)
}

=======
>>>>>>> 81c7d032
func newLogger() (logger.Logger, error) {
	return logger.NewLogger(), nil
}

func (l *Alerter) Close() error {
	l.closeFn()
	if err := l.executor.Close(); err != nil {
		return fmt.Errorf("failed to close executor: %w", err)
	}

	if err := l.ruleStore.Close(); err != nil {
		return fmt.Errorf("failed to close rule store: %w", err)
	}
	return nil
}<|MERGE_RESOLUTION|>--- conflicted
+++ resolved
@@ -213,7 +213,6 @@
 	return nil
 }
 
-<<<<<<< HEAD
 func (l *Alerter) Endpoint(db string) string {
 	if l.clients[db] != nil {
 		return l.clients[db].Endpoint()
@@ -276,8 +275,6 @@
 	return extendedKustoClient{client: client, MaxNotifications: l.opts.MaxNotifications}.Query(ctx, qc, fn)
 }
 
-=======
->>>>>>> 81c7d032
 func newLogger() (logger.Logger, error) {
 	return logger.NewLogger(), nil
 }
