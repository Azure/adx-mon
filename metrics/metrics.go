package metrics

import (
	"github.com/prometheus/client_golang/prometheus"
	"github.com/prometheus/client_golang/prometheus/promauto"
)

var (
	Namespace = "adxmon"

	// Ingestor metrics
	RequestsReceived = promauto.NewCounterVec(prometheus.CounterOpts{
		Namespace: Namespace,
		Subsystem: "ingestor",
		Name:      "requests_received_total",
		Help:      "Counter of requests received from an ingestor instance",
	}, []string{"path", "code"})

	SamplesStored = promauto.NewCounterVec(prometheus.CounterOpts{
		Namespace: Namespace,
		Subsystem: "ingestor",
		Name:      "samples_stored_total",
		Help:      "Counter of samples stored for an ingestor instance",
	}, []string{"metric"})

	IngestorQueueSize = promauto.NewGaugeVec(prometheus.GaugeOpts{
		Namespace: Namespace,
		Subsystem: "ingestor",
		Name:      "queue_size",
		Help:      "Gauge indicating the size of the queue for an ingestor instance",
	}, []string{"queue"})

	IngestorSegmentsTotal = promauto.NewGaugeVec(prometheus.GaugeOpts{
		Namespace: Namespace,
		Subsystem: "ingestor",
		Name:      "wal_segments_count",
		Help:      "Gauge indicating the number of WAL segments for an ingestor instance",
	}, []string{"metric"})

	IngestorSegmentsSizeBytes = promauto.NewGaugeVec(prometheus.GaugeOpts{
		Namespace: Namespace,
		Subsystem: "ingestor",
		Name:      "wal_segments_size_bytes",
		Help:      "Gauge indicating the size of WAL segments for an ingestor instance",
	}, []string{"metric"})

	IngestorSegmentsMaxAge = promauto.NewGaugeVec(prometheus.GaugeOpts{
		Namespace: Namespace,
		Subsystem: "ingestor",
		Name:      "wal_segments_max_age_seconds",
		Help:      "Gauge indicating the max age of WAL segments for an ingestor instance",
	}, []string{"metric"})

	MetricsDroppedTotal = promauto.NewCounterVec(prometheus.CounterOpts{
		Namespace: Namespace,
		Subsystem: "ingestor",
		Name:      "metrics_dropped_total",
		Help:      "Counter of metrics droopped for an ingestor instance",
	}, []string{"metric"})

	LogsReceived = promauto.NewCounterVec(prometheus.CounterOpts{
		Namespace: Namespace,
		Subsystem: "ingestor",
		Name:      "logs_received",
		Help:      "Counter of the number of logs received",
	}, []string{"database", "table"})

	InvalidLogsDropped = promauto.NewCounterVec(prometheus.CounterOpts{
		Namespace: Namespace,
		Subsystem: "ingestor",
		Name:      "invalid_logs_dropped",
		Help:      "Counter of the number of invalid logs dropped",
	}, []string{})

	ValidLogsDropped = promauto.NewCounterVec(prometheus.CounterOpts{
		Namespace: Namespace,
		Subsystem: "ingestor",
		Name:      "valid_logs_dropped",
		Help:      "Counter of the number of logs dropped due to ingestor errors",
	}, []string{})

	// Alerting metrics
	QueryHealth = promauto.NewGaugeVec(prometheus.GaugeOpts{
		Namespace: Namespace,
		Subsystem: "alerter",
		Name:      "query_health",
		Help:      "Gauge indicating if a query is healthy or not",
	}, []string{"namespace", "name"})

	NotificationUnhealthy = promauto.NewGaugeVec(prometheus.GaugeOpts{
		Namespace: Namespace,
		Subsystem: "alerter",
		Name:      "notification_unhealthy",
		Help:      "Gauge indicating if a notification is healthy or not",
	}, []string{"namespace", "name"})

	// Collector metrics
	LogsProxyReceived = promauto.NewCounterVec(prometheus.CounterOpts{
		Namespace: Namespace,
		Subsystem: "collector",
		Name:      "logs_received",
		Help:      "Counter of the number of logs received by the proxy",
	}, []string{"database", "table"})

	LogsProxyFailures = promauto.NewCounterVec(prometheus.CounterOpts{
		Namespace: Namespace,
		Subsystem: "collector",
		Name:      "logs_failures",
		Help:      "Counter of the number of failures when proxying logs to the OTLP endpoints",
	}, []string{"endpoint"})

	LogsProxyPartialFailures = promauto.NewCounterVec(prometheus.CounterOpts{
		Namespace: Namespace,
		Subsystem: "collector",
		Name:      "logs_partial_failures",
		Help:      "Counter of the number of partial failures when proxying logs to the OTLP endpoints",
	}, []string{"endpoint"})

<<<<<<< HEAD
	LogKeys = promauto.NewGaugeVec(prometheus.GaugeOpts{
		Namespace: Namespace,
		Subsystem: "collector",
		Name:      "logs_keys",
		Help:      "Number of keys found in logs",
	}, []string{"database", "table"})

	LogSize = promauto.NewGaugeVec(prometheus.GaugeOpts{
		Namespace: Namespace,
		Subsystem: "collector",
		Name:      "logs_size",
		Help:      "Size of logs in bytes",
	}, []string{"database", "table"})
=======
	LogsCollectorLogsCollected = promauto.NewCounterVec(prometheus.CounterOpts{
		Namespace: Namespace,
		Subsystem: "collector",
		Name:      "logs_collected",
		Help:      "Counter of the number of logs collected by the collector",
	}, []string{"source"})

	LogsCollectorLogsSent = promauto.NewCounterVec(prometheus.CounterOpts{
		Namespace: Namespace,
		Subsystem: "collector",
		Name:      "logs_sent",
		Help:      "Counter of the number of logs successfully sent by the collector",
	}, []string{"source", "sink"})

	LogsCollectorLogsDropped = promauto.NewCounterVec(prometheus.CounterOpts{
		Namespace: Namespace,
		Subsystem: "collector",
		Name:      "logs_dropped",
		Help:      "Counter of the number of logs dropped due to errors",
	}, []string{"source", "stage"})
>>>>>>> 93d9f211
)<|MERGE_RESOLUTION|>--- conflicted
+++ resolved
@@ -116,7 +116,6 @@
 		Help:      "Counter of the number of partial failures when proxying logs to the OTLP endpoints",
 	}, []string{"endpoint"})
 
-<<<<<<< HEAD
 	LogKeys = promauto.NewGaugeVec(prometheus.GaugeOpts{
 		Namespace: Namespace,
 		Subsystem: "collector",
@@ -130,7 +129,7 @@
 		Name:      "logs_size",
 		Help:      "Size of logs in bytes",
 	}, []string{"database", "table"})
-=======
+
 	LogsCollectorLogsCollected = promauto.NewCounterVec(prometheus.CounterOpts{
 		Namespace: Namespace,
 		Subsystem: "collector",
@@ -151,5 +150,4 @@
 		Name:      "logs_dropped",
 		Help:      "Counter of the number of logs dropped due to errors",
 	}, []string{"source", "stage"})
->>>>>>> 93d9f211
 )